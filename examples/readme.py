# Pyscf didn't implement its own input parser.  The input file is a Python
# script.  To ensure Python find the modules of Pyscf, e.g. scf, gto, 
# /path/to/pyscf  must be added to environment variable PYTHONPATH.

# import gto to setup molecule
from pyscf import gto
# import scf to run RHF,UHF etc
from pyscf import scf

mol = gto.Mole()
# gto.Mole is a class to hold molecule informations.
# verbose       print level, (1..5), big num prints more details.
#               It can be overwritten by command line options "-v" or "-q".
# output        name of output file.
#               the default value is None, which prints all things to sys.stdout
#               It can be overwritten by command line options "-o <filename>"
# max_memory    max. memories (in MB) to use. Default is lib.parameters.MEMORY_MAX
#               It can be overwritten by command line options "-m size"
#               Note this parameter is not accurately followed in the program.
#               The actual memory usage might be ~200 MB more than this value
# charge        = 0 by default.
# spin          2 * S_z, n_alpha - n_beta. Default is 0.
# symmetry      detect and use symmetry (up to D2h) or not. Default is
#               False which implies C1 symmetry.
# MUST 'build' the molecule before doing any other things
mol.build(
    verbose = 5,
    output = 'out_h2o',
# atom = [(atom_type/nuc_charge, (coordinates:0.,0.,0.)),
#              ... ]   Coordinates are in Angstrom
# case insensitive
    atom = [
    ['O' , (0. , 0.    , 0.  )],
    ['H' , (0. , -.757 , .587)],
    [1   , (0. , .757  , .587)]],
# basis = {atom_type/nuc_charge: 'name of basis sets'}
# or one name for all atoms such as   basis = 'cc-pvdz'
# case insensitive
    basis = {'O': '6-31g',
# or directly input the basis
#                 [[angular-1,
#                   (expnt1,    contraction-coeffs-for-expnt1),
#                   (expnt2,    contraction-coeffs-for-expnt2),
#                    ...]
#                  [angular-2,
#                   (...) ...] ]
             'H': [[0,
                    (5.4471780, 0.1562850),
                    (0.8245470, 0.9046910),],
                   [0,
                    (0.1831920, 1.0000000),]],
            },
)
# For more details, see pyscf/gto/mole.py

rhf = scf.RHF(mol)
# scf.RHF or scf.UHF is a class to do SCF. Taking RHF as an example
# RHF.verbose           copy from Mole.verbose. It canNOT be controled by
#                       command line options directly
# RHF.max_memory        copy from Mole.verbose. It canNOT be controled by
#                       command line options directly
# RHF.chkfile           file to store MO coefficients, orbital energies
# RHF.conv_threshold     default is 1e-10
# RHF.max_cycle     default is 50
# RHF.init_guess = 'name'  'name' is case-insensitivecan. It be one of
#                       '1e': first density matrix from Hcore
#                       'chkfile': read from RHF.chkfile
#                       'atom': superposition of occ-averaged atomic HF density
#                       'minao': project from minimal AO basis (by default)
# RHF.DIIS              is used by default. set to None to turn off DIIS.
# RHF.diis_space        default is 8
# RHF.diis_start_cycle  default is 3
# RHF.damp_factor       between 0 and 1. Default is 0 which does not play damp
# RHF.level_shift_factor  default is 0
# RHF.direct_scf        default is True. Do direct-SCF when RHF.max_memory
#                       is not large enough to hold the whole 2-e integrals
# RHF.direct_scf_threshold  Matrix elements are ignored if less than me. Default 1e-13
# An initial guess of density matrix can be passed to the scf method
# e.g., dm = numpy.eye(mol.nao_nr()); rhf.scf(dm)
print('E=%.15g' % rhf.scf())
# after doing SCF, RHF.mo_coeff, RHF.mo_energy, RHF.mo_occ, RHF.hf_energy,
# RHF.converged (True/Flase, to see if SCF converged) will be held in RHF class.
print(rhf.mo_coeff.shape)
print(rhf.mo_energy)
print(rhf.mo_occ)
print(rhf.hf_energy)
print(rhf.converged)
<<<<<<< HEAD
# For more detail of class RHF or UHF, see pyscf/scf/hf.py
=======
# For more detail of class RHF or UHF, see pyscf/scf/hf.py
>>>>>>> 67cd86ce
<|MERGE_RESOLUTION|>--- conflicted
+++ resolved
@@ -85,8 +85,4 @@
 print(rhf.mo_occ)
 print(rhf.hf_energy)
 print(rhf.converged)
-<<<<<<< HEAD
 # For more detail of class RHF or UHF, see pyscf/scf/hf.py
-=======
-# For more detail of class RHF or UHF, see pyscf/scf/hf.py
->>>>>>> 67cd86ce
