--- conflicted
+++ resolved
@@ -8,12 +8,8 @@
 '''
 
 import numpy
-<<<<<<< HEAD
-from pyscf import gto, scf, qmmm, solvent
-=======
 from pyscf import gto, qmmm, solvent
 from pyscf.data import radii
->>>>>>> 1b6db6e6
 
 # load all modeuls
 from pyscf import __all__
@@ -28,9 +24,6 @@
 
 numpy.random.seed(1)
 coords = numpy.random.random((5,3)) * 10
-<<<<<<< HEAD
-charges = (numpy.arange(5) + 1.) * -.1
-=======
 charges = (numpy.arange(5) + 1.) * .1
 mm_atoms = [('C', c) for c in coords]
 mm_mol = qmmm.create_mm_mol(mm_atoms, charges)
@@ -43,34 +36,21 @@
 
 # According to Lipparini's suggestion in issue #446
 sol.radii_table = radii.VDW
->>>>>>> 1b6db6e6
 
 #
 # The order to apply solvent model and QM/MM charges does not affect results
 #
 # ddCOSMO-QMMM-SCF
 #
-<<<<<<< HEAD
-mf = scf.RHF(mol)
-mf = qmmm.mm_charge(mf, coords, charges)
-mf = solvent.ddCOSMO(mf)
-=======
 mf = mol.RHF()
 mf = mf.QMMM(coords, charges)
 mf = mf.DDCOSMO(sol)
->>>>>>> 1b6db6e6
 mf.run()
 
 #
 # QMMM-ddCOSMO-SCF
 #
-<<<<<<< HEAD
-mf = scf.RHF(mol)
-mf = solvent.ddCOSMO(mf)
-mf = qmmm.mm_charge(mf, coords, charges)
-=======
 mf = mol.RHF()
 mf = mf.DDCOSMO(sol)
 mf = mf.QMMM(coords, charges)
->>>>>>> 1b6db6e6
 mf.run()