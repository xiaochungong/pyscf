--- conflicted
+++ resolved
@@ -448,11 +448,7 @@
 
 def map_rhf_to_uhf(mf):
     '''Create UHF object based on the RHF object'''
-<<<<<<< HEAD
-    import addons
-=======
     from pyscf.scf import addons
->>>>>>> f889ee11
     return addons.convert_to_uhf(mf)
 
 def canonicalize(mf, mo_coeff, mo_occ, fock=None):
