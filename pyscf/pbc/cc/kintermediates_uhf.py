--- conflicted
+++ resolved
@@ -431,7 +431,7 @@
     WOOoo = None
     return Woooo, WooOO, WOOoo, WOOOO
 
-<<<<<<< HEAD
+
 def Wovoo(cc,t1,t2,eris, kconserv):
     #kconserv = kpts_helper.get_kconserv(cc.cell, cc.kpts)
     #kconserv = cc.khelper.kconserv
@@ -554,7 +554,6 @@
         WOOVO[km,kb,ki] += 0.5 * einsum('xMBEF,xIJEF->MIBJ', OVVV[km,kb,:], taubb[ki,kj,:])
 
     return Woovo, WooVO, WOOvo, WOOVO
-=======
 
 # vvvv is a string, ('oooo', 'ooov', ..., 'vvvv')
 # orbspin can be accessed through general spin-orbital kintermediates eris
@@ -666,5 +665,4 @@
         if cross_ab:
             eri[ki,kj,kk, idx1a[ki][:,None,None,None],idx2b[kj][:,None,None],idx3b[kk][:,None],idx4a[kl]] = eri_abba[ki,kj,kk]
             eri[ki,kj,kk, idx1b[ki][:,None,None,None],idx2a[kj][:,None,None],idx3a[kk][:,None],idx4b[kl]] = eri_baab[ki,kj,kk]
-    return eri
->>>>>>> f4afaf45
+    return eri