#!/usr/bin/env python
# Copyright 2014-2018 The PySCF Developers. All Rights Reserved.
#
# Licensed under the Apache License, Version 2.0 (the "License");
# you may not use this file except in compliance with the License.
# You may obtain a copy of the License at
#
#     http://www.apache.org/licenses/LICENSE-2.0
#
# Unless required by applicable law or agreed to in writing, software
# distributed under the License is distributed on an "AS IS" BASIS,
# WITHOUT WARRANTIES OR CONDITIONS OF ANY KIND, either express or implied.
# See the License for the specific language governing permissions and
# limitations under the License.
#
# Authors: James D. McClain
#          Timothy Berkelbach <tim.berkelbach@gmail.com>
#

import time
from functools import reduce
import numpy as np
import h5py

from pyscf import lib
import pyscf.ao2mo
from pyscf.lib import logger
import pyscf.cc
import pyscf.cc.ccsd
from pyscf.pbc import scf
from pyscf.pbc.mp.kmp2 import get_frozen_mask, get_nocc, get_nmo
from pyscf.pbc.cc import kintermediates_rhf as imdk
from pyscf.lib.parameters import LOOSE_ZERO_TOL, LARGE_DENOM
from pyscf.lib import linalg_helper
from pyscf.pbc.lib import kpts_helper
from pyscf.pbc.lib.kpts_helper import member, gamma_point
from pyscf import __config__

# einsum = np.einsum
einsum = lib.einsum

# This is restricted (R)CCSD
# Ref: Hirata, et al., J. Chem. Phys. 120, 2581 (2004)

kernel = pyscf.cc.ccsd.kernel


def get_normt_diff(cc, t1, t2, t1new, t2new):
    '''Calculates norm(t1 - t1new) + norm(t2 - t2new).'''
    return np.linalg.norm(t1new - t1) + np.linalg.norm(t2new - t2)


def update_amps(cc, t1, t2, eris):
    time0 = time1 = time.clock(), time.time()
    log = logger.Logger(cc.stdout, cc.verbose)
    nkpts, nocc, nvir = t1.shape
    fock = eris.fock
    mo_e_o = [e[:nocc] for e in eris.mo_energy]
    mo_e_v = [e[nocc:] + cc.level_shift for e in eris.mo_energy]

    fov = fock[:, :nocc, nocc:]
    foo = fock[:, :nocc, :nocc]
    fvv = fock[:, nocc:, nocc:]

    kconserv = cc.khelper.kconserv

    Foo = imdk.cc_Foo(t1, t2, eris, kconserv)
    Fvv = imdk.cc_Fvv(t1, t2, eris, kconserv)
    Fov = imdk.cc_Fov(t1, t2, eris, kconserv)
    Loo = imdk.Loo(t1, t2, eris, kconserv)
    Lvv = imdk.Lvv(t1, t2, eris, kconserv)

    # Move energy terms to the other side
    for k in range(nkpts):
        Foo[k][np.diag_indices(nocc)] -= mo_e_o[k]
        Fvv[k][np.diag_indices(nvir)] -= mo_e_v[k]
        Loo[k][np.diag_indices(nocc)] -= mo_e_o[k]
        Lvv[k][np.diag_indices(nvir)] -= mo_e_v[k]
    time1 = log.timer_debug1('intermediates', *time1)

    # T1 equation
    t1new = np.array(fov).astype(t1.dtype).conj()

    for ka in range(nkpts):
        ki = ka
        # kc == ki; kk == ka
        t1new[ka] += -2. * einsum('kc,ka,ic->ia', fov[ki], t1[ka], t1[ki])
        t1new[ka] += einsum('ac,ic->ia', Fvv[ka], t1[ki])
        t1new[ka] += -einsum('ki,ka->ia', Foo[ki], t1[ka])

        tau_term = np.empty((nkpts, nocc, nocc, nvir, nvir), dtype=t1.dtype)
        for kk in range(nkpts):
            tau_term[kk] = 2 * t2[kk, ki, kk] - t2[ki, kk, kk].transpose(1, 0, 2, 3)
        tau_term[ka] += einsum('ic,ka->kica', t1[ki], t1[ka])

        for kk in range(nkpts):
            kc = kk
            t1new[ka] += einsum('kc,kica->ia', Fov[kc], tau_term[kk])

            t1new[ka] += einsum('akic,kc->ia', 2 * eris.voov[ka, kk, ki], t1[kc])
            t1new[ka] += einsum('kaic,kc->ia', -eris.ovov[kk, ka, ki], t1[kc])

            for kc in range(nkpts):
                kd = kconserv[ka, kc, kk]

                Svovv = 2 * eris.vovv[ka, kk, kc] - eris.vovv[ka, kk, kd].transpose(0, 1, 3, 2)
                tau_term_1 = t2[ki, kk, kc].copy()
                if ki == kc and kk == kd:
                    tau_term_1 += einsum('ic,kd->ikcd', t1[ki], t1[kk])
                t1new[ka] += einsum('akcd,ikcd->ia', Svovv, tau_term_1)

                # kk - ki + kl = kc
                #  => kl = ki - kk + kc
                kl = kconserv[ki, kk, kc]
                Sooov = 2 * eris.ooov[kk, kl, ki] - eris.ooov[kl, kk, ki].transpose(1, 0, 2, 3)
                tau_term_1 = t2[kk, kl, ka].copy()
                if kk == ka and kl == kc:
                    tau_term_1 += einsum('ka,lc->klac', t1[ka], t1[kc])
                t1new[ka] += -einsum('klic,klac->ia', Sooov, tau_term_1)
    time1 = log.timer_debug1('t1', *time1)

    # T2 equation
    t2new = np.empty_like(t2)
    for ki, kj, ka in kpts_helper.loop_kkk(nkpts):
        t2new[ki, kj, ka] = eris.oovv[ki, kj, ka].conj()

    mem_now = lib.current_memory()[0]
    if (nocc ** 4 * nkpts ** 3) * 16 / 1e6 + mem_now < cc.max_memory * .9:
        Woooo = imdk.cc_Woooo(t1, t2, eris, kconserv)
    else:
        fimd = lib.H5TmpFile()
        Woooo = fimd.create_dataset('oooo', (nkpts, nkpts, nkpts, nocc, nocc, nocc, nocc), t1.dtype.char)
        Woooo = imdk.cc_Woooo(t1, t2, eris, kconserv, Woooo)

    for ki, kj, ka in kpts_helper.loop_kkk(nkpts):
        # Chemist's notation for momentum conserving t2(ki,kj,ka,kb)
        kb = kconserv[ki, ka, kj]

        t2new_tmp = np.zeros((nocc, nocc, nvir, nvir), dtype=t2.dtype)
        for kl in range(nkpts):
            kk = kconserv[kj, kl, ki]
            tau_term = t2[kk, kl, ka].copy()
            if kl == kb and kk == ka:
                tau_term += einsum('ic,jd->ijcd', t1[ka], t1[kb])
            t2new_tmp += 0.5 * einsum('klij,klab->ijab', Woooo[kk, kl, ki], tau_term)
        t2new[ki, kj, ka] += t2new_tmp
        t2new[kj, ki, kb] += t2new_tmp.transpose(1, 0, 3, 2)
    Woooo = None
    fimd = None
    time1 = log.timer_debug1('t2 oooo', *time1)

    # einsum('abcd,ijcd->ijab', Wvvvv, tau)
    add_vvvv_(cc, t2new, t1, t2, eris)
    time1 = log.timer_debug1('t2 vvvv', *time1)

    for ki, kj, ka in kpts_helper.loop_kkk(nkpts):
        kb = kconserv[ki, ka, kj]

        t2new_tmp = einsum('ac,ijcb->ijab', Lvv[ka], t2[ki, kj, ka])
        t2new_tmp += einsum('ki,kjab->ijab', -Loo[ki], t2[ki, kj, ka])

        kc = kconserv[ka, ki, kb]
        tmp2 = np.asarray(eris.vovv[kc, ki, kb]).transpose(3, 2, 1, 0).conj() \
               - einsum('kbic,ka->abic', eris.ovov[ka, kb, ki], t1[ka])
        t2new_tmp += einsum('abic,jc->ijab', tmp2, t1[kj])

        kk = kconserv[ki, ka, kj]
        tmp2 = np.asarray(eris.ooov[kj, ki, kk]).transpose(3, 2, 1, 0).conj() \
               + einsum('akic,jc->akij', eris.voov[ka, kk, ki], t1[kj])
        t2new_tmp -= einsum('akij,kb->ijab', tmp2, t1[kb])
        t2new[ki, kj, ka] += t2new_tmp
        t2new[kj, ki, kb] += t2new_tmp.transpose(1, 0, 3, 2)

    mem_now = lib.current_memory()[0]
    if (nocc ** 2 * nvir ** 2 * nkpts ** 3) * 16 / 1e6 * 2 + mem_now < cc.max_memory * .9:
        Wvoov = imdk.cc_Wvoov(t1, t2, eris, kconserv)
        Wvovo = imdk.cc_Wvovo(t1, t2, eris, kconserv)
    else:
        fimd = lib.H5TmpFile()
        Wvoov = fimd.create_dataset('voov', (nkpts, nkpts, nkpts, nvir, nocc, nocc, nvir), t1.dtype.char)
        Wvovo = fimd.create_dataset('vovo', (nkpts, nkpts, nkpts, nvir, nocc, nvir, nocc), t1.dtype.char)
        Wvoov = imdk.cc_Wvoov(t1, t2, eris, kconserv, Wvoov)
        Wvovo = imdk.cc_Wvovo(t1, t2, eris, kconserv, Wvovo)

    for ki, kj, ka in kpts_helper.loop_kkk(nkpts):
        kb = kconserv[ki, ka, kj]
        t2new_tmp = np.zeros((nocc, nocc, nvir, nvir), dtype=t2.dtype)
        for kk in range(nkpts):
            kc = kconserv[ka, ki, kk]
            tmp_voov = 2. * Wvoov[ka, kk, ki] - Wvovo[ka, kk, kc].transpose(0, 1, 3, 2)
            t2new_tmp += einsum('akic,kjcb->ijab', tmp_voov, t2[kk, kj, kc])

            kc = kconserv[ka, ki, kk]
            t2new_tmp -= einsum('akic,kjbc->ijab', Wvoov[ka, kk, ki], t2[kk, kj, kb])

            kc = kconserv[kk, ka, kj]
            t2new_tmp -= einsum('bkci,kjac->ijab', Wvovo[kb, kk, kc], t2[kk, kj, ka])

        t2new[ki, kj, ka] += t2new_tmp
        t2new[kj, ki, kb] += t2new_tmp.transpose(1, 0, 3, 2)
    Wvoov = Wvovo = None
    fimd = None
    time1 = log.timer_debug1('t2 voov', *time1)

    for ki in range(nkpts):
        eia = mo_e_o[ki][:,None] - mo_e_v[ki]
        # When padding the occupied/virtual arrays, some fock elements will be zero
        eia[abs(eia) < LOOSE_ZERO_TOL] = LARGE_DENOM
        t1new[ki] /= eia

    for ki, kj, ka in kpts_helper.loop_kkk(nkpts):
        kb = kconserv[ki, ka, kj]
        eia = mo_e_o[ki][:,None] - mo_e_v[ka]
        ejb = mo_e_o[kj][:,None] - mo_e_v[kb]
        eijab = eia[:, None, :, None] + ejb[:, None, :]
        # Due to padding; see above discussion concerning t1new in update_amps()
        eijab[abs(eijab) < LOOSE_ZERO_TOL] = LARGE_DENOM

        t2new[ki, kj, ka] /= eijab

    time0 = log.timer_debug1('update t1 t2', *time0)

    return t1new, t2new


# TODO: pull these 3 methods to pyscf.util and make tests
def describe_nested(data):
    """
    Retrieves the description of a nested array structure.
    Args:
        data (iterable): a nested structure to describe;

    Returns:
        - A nested structure where numpy arrays are replaced by their shapes;
        - The overall number of scalar elements;
        - The common data type;
    """
    if isinstance(data, np.ndarray):
        return data.shape, data.size, data.dtype
    elif isinstance(data, (list, tuple)):
        total_size = 0
        struct = []
        dtype = None
        for i in data:
            i_struct, i_size, i_dtype = describe_nested(i)
            struct.append(i_struct)
            total_size += i_size
            if dtype is not None and i_dtype is not None and i_dtype != dtype:
                raise ValueError("Several different numpy dtypes encountered: %s and %s" %
                                 (str(dtype), str(i_dtype)))
            dtype = i_dtype
        return struct, total_size, dtype
    else:
        raise ValueError("Unknown object to describe: %s" % str(data))


def nested_to_vector(data, destination=None, offset=0):
    """
    Puts any nested iterable into a vector.
    Args:
        data (Iterable): a nested structure of numpy arrays;
        destination (array): array to store the data to;
        offset (int): array offset;

    Returns:
        If destination is not specified, returns a vectorized data and the original nested structure to restore the data
        into its original form. Otherwise returns a new offset.
    """
    if destination is None:
        struct, total_size, dtype = describe_nested(data)
        destination = np.empty(total_size, dtype=dtype)
        rtn = True
    else:
        rtn = False

    if isinstance(data, np.ndarray):
        destination[offset:offset + data.size] = data.ravel()
        offset += data.size
    elif isinstance(data, (list, tuple)):
        for i in data:
            offset = nested_to_vector(i, destination, offset)
    else:
        raise ValueError("Unknown object to vectorize: %s" % str(data))

    if rtn:
        return destination, struct
    else:
        return offset


def vector_to_nested(vector, struct, copy=True, ensure_size_matches=True):
    """
    Retrieves the original nested structure from the vector.
    Args:
        vector (array): a vector to decompose;
        struct (Iterable): a nested structure with arrays' shapes;
        copy (bool): whether to copy arrays;
        ensure_size_matches (bool): if True, ensures all elements from the vector are used;

    Returns:
        A nested structure with numpy arrays and, if `ensure_size_matches=False`, the number of vector elements used.
    """
    if len(vector.shape) != 1:
        raise ValueError("Only vectors accepted, got: %s" % repr(vector.shape))

    if isinstance(struct, tuple):
        expected_size = np.prod(struct)
        if ensure_size_matches:
            if vector.size != expected_size:
                raise ValueError("Structure size mismatch: expected %s = %d, found %d" %
                                 (repr(struct), expected_size, vector.size,))
        if len(vector) < expected_size:
            raise ValueError("Additional %d = (%d = %s) - %d vector elements are required" %
                             (expected_size - len(vector), expected_size,
                              repr(struct), len(vector),))
        a = vector[:expected_size].reshape(struct)
        if copy:
            a = a.copy()

        if ensure_size_matches:
            return a
        else:
            return a, expected_size

    elif isinstance(struct, list):
        offset = 0
        result = []
        for i in struct:
            nested, size = vector_to_nested(vector[offset:], i, copy=copy, ensure_size_matches=False)
            offset += size
            result.append(nested)

        if ensure_size_matches:
            if vector.size != offset:
                raise ValueError("%d additional elements found" % (vector.size - offset))
            return result
        else:
            return result, offset

    else:
        raise ValueError("Unknown object to compose: %s" % (str(struct)))


def energy(cc, t1, t2, eris):
    nkpts, nocc, nvir = t1.shape
    kconserv = cc.khelper.kconserv
    fock = eris.fock
    e = 0.0 + 1j * 0.0
    for ki in range(nkpts):
        e += 2 * einsum('ia,ia', fock[ki, :nocc, nocc:], t1[ki])
    tau = t1t1 = np.zeros(shape=t2.shape, dtype=t2.dtype)
    for ki in range(nkpts):
        ka = ki
        for kj in range(nkpts):
            # kb = kj
            t1t1[ki, kj, ka] = einsum('ia,jb->ijab', t1[ki], t1[kj])
    tau += t2
    for ki in range(nkpts):
        for kj in range(nkpts):
            for ka in range(nkpts):
                kb = kconserv[ki, ka, kj]
                e += 2 * einsum('ijab,ijab', tau[ki, kj, ka], eris.oovv[ki, kj, ka])
                e += -einsum('ijab,ijba', tau[ki, kj, ka], eris.oovv[ki, kj, kb])
    e /= nkpts
    if abs(e.imag) > 1e-4:
        logger.warn(cc, 'Non-zero imaginary part found in KRCCSD energy %s', e)
    return e.real


def add_vvvv_(cc, Ht2, t1, t2, eris):
    nocc = cc.nocc
    nmo = cc.nmo
    nvir = nmo - nocc
    nkpts = cc.nkpts
    kconserv = cc.khelper.kconserv

    mem_now = lib.current_memory()[0]
    if cc.direct and hasattr(eris, 'Lpv'):
        #: If memory is not enough to hold eris.Lpv
        #:def get_Wvvvv(ka, kb, kc):
        #:    kd = kconserv[ka,kc,kb]
        #:    v = cc._scf.with_df.ao2mo([eris.mo_coeff[k] for k in [ka,kc,kb,kd]],
        #:                              cc.kpts[[ka,kc,kb,kd]]).reshape([nmo]*4)
        #:    Wvvvv  = lib.einsum('kcbd,ka->abcd', v[:nocc,nocc:,nocc:,nocc:], -t1[ka])
        #:    Wvvvv += lib.einsum('ackd,kb->abcd', v[nocc:,nocc:,:nocc,nocc:], -t1[kb])
        #:    Wvvvv += v[nocc:,nocc:,nocc:,nocc:].transpose(0,2,1,3)
        #:    Wvvvv *= (1./nkpts)
        #:    return Wvvvv
        def get_Wvvvv(ka, kb, kc):
            kd = kconserv[ka, kc, kb]
            Lbd = (eris.Lpv[kb, kd, :, nocc:] -
                   lib.einsum('Lkd,kb->Lbd', eris.Lpv[kb, kd, :, :nocc], t1[kb]))
            Wvvvv = lib.einsum('Lac,Lbd->abcd', eris.Lpv[ka, kc, :, nocc:], Lbd)
            Lbd = None
            kcbd = lib.einsum('Lkc,Lbd->kcbd', eris.Lpv[ka, kc, :, :nocc],
                              eris.Lpv[kb, kd, :, nocc:])
            Wvvvv -= lib.einsum('kcbd,ka->abcd', kcbd, t1[ka])
            Wvvvv *= (1. / nkpts)
            return Wvvvv

    elif (nvir ** 4 * nkpts ** 3) * 16 / 1e6 + mem_now < cc.max_memory * .9:
        _Wvvvv = imdk.cc_Wvvvv(t1, t2, eris, kconserv)

        def get_Wvvvv(ka, kb, kc):
            return _Wvvvv[ka, kb, kc]
    else:
        fimd = lib.H5TmpFile()
        _Wvvvv = fimd.create_dataset('vvvv', (nkpts, nkpts, nkpts, nvir, nvir, nvir, nvir), t1.dtype.char)
        _Wvvvv = imdk.cc_Wvvvv(t1, t2, eris, kconserv, Wvvvv)

        def get_Wvvvv(ka, kb, kc):
            return _Wvvvv[ka, kb, kc]

    #:Ps = kconserve_pmatrix(cc.nkpts, cc.khelper.kconserv)
    #:Wvvvv = einsum('xyzakcd,ykb->xyzabcd', eris.vovv, -t1)
    #:Wvvvv = Wvvvv + einsum('xyzabcd,xyzw->yxwbadc', Wvvvv, Ps)
    #:Wvvvv += eris.vvvv
    #:
    #:tau = t2.copy()
    #:idx = np.arange(nkpts)
    #:tau[idx,:,idx] += einsum('xic,yjd->xyijcd', t1, t1)
    #:Ht2 += einsum('xyuijcd,zwuabcd,xyuv,zwuv->xyzijab', tau, Wvvvv, Ps, Ps)
    for ka, kb, kc in kpts_helper.loop_kkk(nkpts):
        kd = kconserv[ka, kc, kb]
        Wvvvv = get_Wvvvv(ka, kb, kc)
        for ki in range(nkpts):
            kj = kconserv[ka, ki, kb]
            tau = t2[ki, kj, kc].copy()
            if ki == kc and kj == kd:
                tau += np.einsum('ic,jd->ijcd', t1[ki], t1[kj])
            Ht2[ki, kj, ka] += lib.einsum('abcd,ijcd->ijab', Wvvvv, tau)
    fimd = None
    return Ht2


# Ps is Permutation transformation matrix
# The physical meaning of Ps matrix is the conservation of moment.
# Given the four indices in Ps, the element shows whether moment conservation
# holds (1) or not (0)
def kconserve_pmatrix(nkpts, kconserv):
    Ps = np.zeros((nkpts, nkpts, nkpts, nkpts))
    for ki in range(nkpts):
        for kj in range(nkpts):
            for ka in range(nkpts):
                # Chemist's notation for momentum conserving t2(ki,kj,ka,kb)
                kb = kconserv[ki, ka, kj]
                Ps[ki, kj, ka, kb] = 1
    return Ps


class RCCSD(pyscf.cc.ccsd.CCSD):
    max_space = getattr(__config__, 'pbc_cc_kccsd_rhf_KRCCSD_max_space', 20)

    def __init__(self, mf, frozen=0, mo_coeff=None, mo_occ=None):
        assert (isinstance(mf, scf.khf.KSCF))
        pyscf.cc.ccsd.CCSD.__init__(self, mf, frozen, mo_coeff, mo_occ)
        self.kpts = mf.kpts
        self.khelper = kpts_helper.KptsHelper(mf.cell, mf.kpts)
        self.made_ee_imds = False
        self.made_ip_imds = False
        self.made_ea_imds = False
        self.ip_partition = None
        self.ea_partition = None
        self.direct = True  # If possible, use GDF to compute Wvvvv on-the-fly

        keys = set(['kpts', 'khelper', 'made_ee_imds',
                    'made_ip_imds', 'made_ea_imds', 'ip_partition',
                    'ea_partition', 'max_space', 'direct'])
        self._keys = self._keys.union(keys)

    @property
    def nkpts(self):
        return len(self.kpts)

    get_normt_diff = get_normt_diff
    get_nocc = get_nocc
    get_nmo = get_nmo
    get_frozen_mask = get_frozen_mask

    def dump_flags(self):
        return pyscf.cc.ccsd.CCSD.dump_flags(self)

    @property
    def ccsd_vector_desc(self):
        """Description of the ground-state vector."""
        nvir = self.nmo - self.nocc
        return [(self.nkpts, self.nocc, nvir), (self.nkpts,) * 3 + (self.nocc,) * 2 + (nvir,) * 2]

    def amplitudes_to_vector(self, t1, t2):
        """Ground state amplitudes to a vector."""
        return nested_to_vector((t1, t2))[0]

    def vector_to_amplitudes(self, vec):
        """Ground state vector to apmplitudes."""
        return vector_to_nested(vec, self.ccsd_vector_desc)

    @property
    def ip_vector_desc(self):
        """Description of the IP vector."""
        return [(self.nocc,), (self.nkpts, self.nkpts, self.nocc, self.nocc, self.nmo - self.nocc)]

    def ip_amplitudes_to_vector(self, t1, t2):
        """Ground state amplitudes to a vector."""
        return nested_to_vector((t1, t2))[0]

    def ip_vector_to_amplitudes(self, vec):
        """Ground state vector to apmplitudes."""
        return vector_to_nested(vec, self.ip_vector_desc)

    @property
    def ea_vector_desc(self):
        """Description of the EA vector."""
        nvir = self.nmo - self.nocc
        return [(nvir,), (self.nkpts, self.nkpts, self.nocc, nvir, nvir)]

    def ea_amplitudes_to_vector(self, t1, t2):
        """Ground state amplitudes to a vector."""
        return nested_to_vector((t1, t2))[0]

    def ea_vector_to_amplitudes(self, vec):
        """Ground state vector to apmplitudes."""
        return vector_to_nested(vec, self.ea_vector_desc)

    def init_amps(self, eris):
        time0 = time.clock(), time.time()
        nocc = self.nocc
        nvir = self.nmo - nocc
        nkpts = self.nkpts
<<<<<<< HEAD
        t1 = np.zeros((nkpts,nocc,nvir), dtype=eris.fock.dtype)
        t2 = np.empty((nkpts,nkpts,nkpts,nocc,nocc,nvir,nvir), dtype=eris.fock.dtype)
        mo_e_o = [eris.mo_energy[k][:nocc] for k in range(nkpts)]
        mo_e_v = [eris.mo_energy[k][nocc:] for k in range(nkpts)]
=======
        t1 = np.zeros((nkpts, nocc, nvir), dtype=eris.fock.dtype)
        t2 = np.empty((nkpts, nkpts, nkpts, nocc, nocc, nvir, nvir), dtype=eris.fock.dtype)
        foo = eris.fock[:, :nocc, :nocc].copy()
        fvv = eris.fock[:, nocc:, nocc:].copy()
>>>>>>> 7de53970

        emp2 = 0
        kconserv = self.khelper.kconserv
        touched = np.zeros((nkpts, nkpts, nkpts), dtype=bool)
        for ki, kj, ka in kpts_helper.loop_kkk(nkpts):
            if touched[ki, kj, ka]:
                continue

            kb = kconserv[ki, ka, kj]
            eia = mo_e_o[ki][:,None] - mo_e_v[ka]
            ejb = mo_e_o[kj][:,None] - mo_e_v[kb]
            eijab = lib.direct_sum('ia,jb->ijab', eia, ejb)
            # Due to padding; see above discussion concerning t1new in update_amps()
            idx = abs(eijab) < LOOSE_ZERO_TOL
            eijab[idx] = LARGE_DENOM

            eris_ijab = eris.oovv[ki, kj, ka]
            eris_ijba = eris.oovv[ki, kj, kb]
            t2[ki, kj, ka] = eris_ijab.conj() / eijab
            woovv = 2 * eris_ijab - eris_ijba.transpose(0, 1, 3, 2)
            emp2 += np.einsum('ijab,ijab', t2[ki, kj, ka], woovv)

            if ka != kb:
                eijba = eijab.transpose(0, 1, 3, 2)
                t2[ki, kj, kb] = eris_ijba.conj() / eijba
                woovv = 2 * eris_ijba - eris_ijab.transpose(0, 1, 3, 2)
                emp2 += np.einsum('ijab,ijab', t2[ki, kj, kb], woovv)

            touched[ki, kj, ka] = touched[ki, kj, kb] = True

        self.emp2 = emp2.real / nkpts
        logger.info(self, 'Init t2, MP2 energy = %.15g', self.emp2)
        logger.timer(self, 'init mp2', *time0)
        return self.emp2, t1, t2

    energy = energy
    update_amps = update_amps

    def kernel(self, t1=None, t2=None, eris=None, mbpt2=False):
        return self.ccsd(t1, t2, eris, mbpt2=mbpt2)

    def ccsd(self, t1=None, t2=None, eris=None, mbpt2=False):
        '''Ground-state CCSD.

        Kwargs:
            mbpt2 : bool
                Use one-shot MBPT2 approximation to CCSD.
        '''
        self.dump_flags()
        if eris is None:
            # eris = self.ao2mo()
            eris = self.ao2mo(self.mo_coeff)
        self.eris = eris
        if mbpt2:
            cctyp = 'MBPT2'
            self.e_corr, self.t1, self.t2 = self.init_amps(eris)
            return self.e_corr, self.t1, self.t2

        cctyp = 'CCSD'
        self.converged, self.e_corr, self.t1, self.t2 = \
            kernel(self, eris, t1, t2, max_cycle=self.max_cycle,
                   tol=self.conv_tol, tolnormt=self.conv_tol_normt,
                   verbose=self.verbose)
        self._finalize()
        return self.e_corr, self.t1, self.t2

    def ao2mo(self, mo_coeff=None):
        return _ERIS(self, mo_coeff)

    def vector_size_ip(self):
        nocc = self.nocc
        nvir = self.nmo - nocc
        nkpts = self.nkpts

        size = nocc + nkpts ** 2 * nocc ** 2 * nvir
        return size

    def ipccsd(self, nroots=1, koopmans=False, guess=None, partition=None,
               kptlist=None):
        '''Calculate (N-1)-electron charged excitations via IP-EOM-CCSD.

        Kwargs:
            nroots : int
                Number of roots (eigenvalues) requested per k-point
            koopmans : bool
                Calculate Koopmans'-like (quasiparticle) excitations only, targeting via
                overlap.
            guess : list of ndarray
                List of guess vectors to use for targeting via overlap.
            partition : bool or str
                Use a matrix-partitioning for the doubles-doubles block.
                Can be None, 'mp' (Moller-Plesset, i.e. orbital energies on the diagonal),
                or 'full' (full diagonal elements).
            kptlist : list
                List of k-point indices for which eigenvalues are requested.
        '''
        cput0 = (time.clock(), time.time())
        log = logger.Logger(self.stdout, self.verbose)
        nocc = self.nocc
        nvir = self.nmo - nocc
        nkpts = self.nkpts
        if kptlist is None:
            kptlist = range(nkpts)
        size = self.vector_size_ip()
        for k, kshift in enumerate(kptlist):
            nfrozen = np.sum(self.mask_frozen_ip(np.zeros(size, dtype=int), kshift, const=1))
            nroots = min(nroots, size - nfrozen)
        if partition:
            partition = partition.lower()
            assert partition in ['mp', 'full']
        self.ip_partition = partition
        evals = np.zeros((len(kptlist), nroots), np.float)
        evecs = np.zeros((len(kptlist), nroots, size), np.complex)

        for k, kshift in enumerate(kptlist):
            adiag = self.ipccsd_diag(kshift)
            adiag = self.mask_frozen_ip(adiag, kshift, const=LARGE_DENOM)
            if partition == 'full':
                self._ipccsd_diag_matrix2 = self.ip_vector_to_amplitudes(adiag)[1]

            user_guess = False
            if guess:
                user_guess = True
                assert len(guess) == nroots
                for g in guess:
                    assert g.size == size
            else:
                guess = []
                if koopmans:
                    foo_kshift = self.eris.fock[kshift, :nocc, :nocc]
                    nonfrozen_idx = np.where(abs(foo_kshift.diagonal()) > LOOSE_ZERO_TOL)[0]
                    for n in nonfrozen_idx[::-1][:nroots]:
                        g = np.zeros(size)
                        g[n] = 1.0
                        g = self.mask_frozen_ip(g, kshift, const=0.0)
                        guess.append(g)
                else:
                    idx = adiag.argsort()[:nroots]
                    for i in idx:
                        g = np.zeros(size)
                        g[i] = 1.0
                        g = self.mask_frozen_ip(g, kshift, const=0.0)
                        guess.append(g)

            def precond(r, e0, x0):
                return r / (e0 - adiag + 1e-12)

            eig = linalg_helper.eig
            if user_guess or koopmans:
                def pickeig(w, v, nr, envs):
                    x0 = linalg_helper._gen_x0(envs['v'], envs['xs'])
                    idx = np.argmax(np.abs(np.dot(np.array(guess).conj(), np.array(x0).T)), axis=1)
                    return lib.linalg_helper._eigs_cmplx2real(w, v, idx)

                evals_k, evecs_k = eig(lambda _arg: self.ipccsd_matvec(_arg, kshift), guess, precond, pick=pickeig,
                                       tol=self.conv_tol, max_cycle=self.max_cycle,
                                       max_space=self.max_space, nroots=nroots, verbose=self.verbose)
            else:
                evals_k, evecs_k = eig(lambda _arg: self.ipccsd_matvec(_arg, kshift), guess, precond,
                                       tol=self.conv_tol, max_cycle=self.max_cycle,
                                       max_space=self.max_space, nroots=nroots, verbose=self.verbose)

            evals_k = evals_k.real
            evals[k] = evals_k
            evecs[k] = evecs_k

            if nroots == 1:
                evals_k, evecs_k = [evals_k], [evecs_k]

            for n, en, vn in zip(range(nroots), evals_k, evecs_k):
                r1, r2 = self.ip_vector_to_amplitudes(vn)
                qp_weight = np.linalg.norm(r1) ** 2
                logger.info(self, 'EOM root %d E = %.16g  qpwt = %0.6g',
                            n, en, qp_weight)
        log.timer('EOM-CCSD', *cput0)
        self.eip = evals
        return self.eip, evecs

    def ipccsd_matvec(self, vector, kshift):
        '''2ph operators are of the form s_{ij}^{ b}, i.e. 'jb' indices are coupled.'''
        # Ref: Nooijen and Snijders, J. Chem. Phys. 102, 1681 (1995) Eqs.(8)-(9)
        if not hasattr(self, 'imds'):
            self.imds = _IMDS(self)
        if not self.imds.made_ip_imds:
            self.imds.make_ip(self.ip_partition)
        imds = self.imds

        vector = self.mask_frozen_ip(vector, kshift, const=0.0)
        r1, r2 = self.ip_vector_to_amplitudes(vector)

        t1, t2 = self.t1, self.t2
        nkpts = self.nkpts
        kconserv = self.khelper.kconserv

        # 1h-1h block
        Hr1 = -einsum('ki,k->i', imds.Loo[kshift], r1)
        # 1h-2h1p block
        for kl in range(nkpts):
            Hr1 += 2. * einsum('ld,ild->i', imds.Fov[kl], r2[kshift, kl])
            Hr1 += -einsum('ld,lid->i', imds.Fov[kl], r2[kl, kshift])
            for kk in range(nkpts):
                kd = kconserv[kk, kshift, kl]
                Hr1 += -2. * einsum('klid,kld->i', imds.Wooov[kk, kl, kshift], r2[kk, kl])
                Hr1 += einsum('lkid,kld->i', imds.Wooov[kl, kk, kshift], r2[kk, kl])

        Hr2 = np.zeros(r2.shape, dtype=np.common_type(imds.Wovoo[0, 0, 0], r1))
        # 2h1p-1h block
        for ki in range(nkpts):
            for kj in range(nkpts):
                kb = kconserv[ki, kshift, kj]
                Hr2[ki, kj] -= einsum('kbij,k->ijb', imds.Wovoo[kshift, kb, ki], r1)
        # 2h1p-2h1p block
        if self.ip_partition == 'mp':
            nkpts, nocc, nvir = self.t1.shape
            fock = self.eris.fock
            foo = fock[:, :nocc, :nocc]
            fvv = fock[:, nocc:, nocc:]
            for ki in range(nkpts):
                for kj in range(nkpts):
                    kb = kconserv[ki, kshift, kj]
                    Hr2[ki, kj] += einsum('bd,ijd->ijb', fvv[kb], r2[ki, kj])
                    Hr2[ki, kj] -= einsum('li,ljb->ijb', foo[ki], r2[ki, kj])
                    Hr2[ki, kj] -= einsum('lj,ilb->ijb', foo[kj], r2[ki, kj])
        elif self.ip_partition == 'full':
            Hr2 += self._ipccsd_diag_matrix2 * r2
        else:
            for ki in range(nkpts):
                for kj in range(nkpts):
                    kb = kconserv[ki, kshift, kj]
                    Hr2[ki, kj] += einsum('bd,ijd->ijb', imds.Lvv[kb], r2[ki, kj])
                    Hr2[ki, kj] -= einsum('li,ljb->ijb', imds.Loo[ki], r2[ki, kj])
                    Hr2[ki, kj] -= einsum('lj,ilb->ijb', imds.Loo[kj], r2[ki, kj])
                    for kl in range(nkpts):
                        kk = kconserv[ki, kl, kj]
                        Hr2[ki, kj] += einsum('klij,klb->ijb', imds.Woooo[kk, kl, ki], r2[kk, kl])
                        kd = kconserv[kl, kj, kb]
                        Hr2[ki, kj] += 2. * einsum('lbdj,ild->ijb', imds.Wovvo[kl, kb, kd], r2[ki, kl])
                        Hr2[ki, kj] += -einsum('lbdj,lid->ijb', imds.Wovvo[kl, kb, kd], r2[kl, ki])
                        Hr2[ki, kj] += -einsum('lbjd,ild->ijb', imds.Wovov[kl, kb, kj], r2[ki, kl])  # typo in Ref
                        kd = kconserv[kl, ki, kb]
                        Hr2[ki, kj] += -einsum('lbid,ljd->ijb', imds.Wovov[kl, kb, ki], r2[kl, kj])
                        for kk in range(nkpts):
                            kc = kshift
                            kd = kconserv[kl, kc, kk]
                            tmp = (2. * einsum('lkdc,kld->c', imds.Woovv[kl, kk, kd], r2[kk, kl])
                                   - einsum('kldc,kld->c', imds.Woovv[kk, kl, kd], r2[kk, kl]))
                            Hr2[ki, kj] += -einsum('c,ijcb->ijb', tmp, t2[ki, kj, kshift])

        return self.mask_frozen_ip(self.ip_amplitudes_to_vector(Hr1, Hr2), kshift, const=0.0)

    def ipccsd_diag(self, kshift):
        if not hasattr(self, 'imds'):
            self.imds = _IMDS(self)
        if not self.imds.made_ip_imds:
            self.imds.make_ip(self.ip_partition)
        imds = self.imds

        t1, t2 = self.t1, self.t2
        nkpts, nocc, nvir = t1.shape
        kconserv = self.khelper.kconserv

        Hr1 = -np.diag(imds.Loo[kshift])

        Hr2 = np.zeros((nkpts, nkpts, nocc, nocc, nvir), dtype=t1.dtype)
        if self.ip_partition == 'mp':
            foo = self.eris.fock[:, :nocc, :nocc]
            fvv = self.eris.fock[:, nocc:, nocc:]
            for ki in range(nkpts):
                for kj in range(nkpts):
                    kb = kconserv[ki, kshift, kj]
                    Hr2[ki, kj] = fvv[kb].diagonal()
                    Hr2[ki, kj] -= foo[ki].diagonal()[:, None, None]
                    Hr2[ki, kj] -= foo[kj].diagonal()[:, None]
        else:
            idx = np.arange(nocc)
            for ki in range(nkpts):
                for kj in range(nkpts):
                    kb = kconserv[ki, kshift, kj]
                    Hr2[ki, kj] = imds.Lvv[kb].diagonal()
                    Hr2[ki, kj] -= imds.Loo[ki].diagonal()[:, None, None]
                    Hr2[ki, kj] -= imds.Loo[kj].diagonal()[:, None]

                    if ki == kconserv[ki, kj, kj]:
                        Hr2[ki, kj] += np.einsum('ijij->ij', imds.Woooo[ki, kj, ki])[:, :, None]

                    Hr2[ki, kj] -= np.einsum('jbjb->jb', imds.Wovov[kj, kb, kj])

                    Wovvo = np.einsum('jbbj->jb', imds.Wovvo[kj, kb, kb])
                    Hr2[ki, kj] += 2. * Wovvo
                    if ki == kj:  # and i == j
                        Hr2[ki, ki, idx, idx] -= Wovvo

                    Hr2[ki, kj] -= np.einsum('ibib->ib', imds.Wovov[ki, kb, ki])[:, None, :]

                    kd = kconserv[kj, kshift, ki]
                    Hr2[ki, kj] -= 2. * np.einsum('ijcb,jibc->ijb', t2[ki, kj, kshift], imds.Woovv[kj, ki, kd])
                    Hr2[ki, kj] += np.einsum('ijcb,ijbc->ijb', t2[ki, kj, kshift], imds.Woovv[ki, kj, kd])

        return self.ip_amplitudes_to_vector(Hr1, Hr2)

    def mask_frozen_ip(self, vector, kshift, const=LARGE_DENOM):
        '''Replaces all frozen orbital indices of `vector` with the value `const`.'''
        r1, r2 = self.ip_vector_to_amplitudes(vector)
        nkpts, nocc, nvir = self.t1.shape
        kconserv = self.khelper.kconserv

        fock = self.eris.fock
        foo = fock[:, :nocc, :nocc]
        fvv = fock[:, nocc:, nocc:]
        d0 = np.array(const, dtype=r2.dtype)

        r1_mask_idx = abs(foo[kshift].diagonal()) < LOOSE_ZERO_TOL
        r1[r1_mask_idx] = d0
        for ki in range(nkpts):
            imask_idx = abs(foo[ki].diagonal()) < LOOSE_ZERO_TOL
            for kj in range(nkpts):
                kb = kconserv[ki, kshift, kj]
                jmask_idx = abs(foo[kj].diagonal()) < LOOSE_ZERO_TOL
                bmask_idx = abs(fvv[kb].diagonal()) < LOOSE_ZERO_TOL

                d0 = const * np.array(1.0, dtype=r2.dtype)
                r2[ki, kj, imask_idx] = d0
                r2[ki, kj, :, jmask_idx] = d0
                r2[ki, kj, :, :, bmask_idx] = d0

        return self.ip_amplitudes_to_vector(r1, r2)

    def vector_size_ea(self):
        nocc = self.nocc
        nvir = self.nmo - nocc
        nkpts = self.nkpts

        size = nvir + nkpts ** 2 * nvir ** 2 * nocc
        return size

    def eaccsd(self, nroots=1, koopmans=False, guess=None, partition=None,
               kptlist=None):
        '''Calculate (N+1)-electron charged excitations via EA-EOM-CCSD.

        Kwargs:
            See ipccd()
        '''
        cput0 = (time.clock(), time.time())
        log = logger.Logger(self.stdout, self.verbose)
        nocc = self.nocc
        nvir = self.nmo - nocc
        nkpts = self.nkpts
        if kptlist is None:
            kptlist = range(nkpts)
        size = self.vector_size_ea()
        for k, kshift in enumerate(kptlist):
            nfrozen = np.sum(self.mask_frozen_ea(np.zeros(size, dtype=int), kshift, const=1))
            nroots = min(nroots, size - nfrozen)
        if partition:
            partition = partition.lower()
            assert partition in ['mp', 'full']
        self.ea_partition = partition
        evals = np.zeros((len(kptlist), nroots), np.float)
        evecs = np.zeros((len(kptlist), nroots, size), np.complex)

        for k, kshift in enumerate(kptlist):
            adiag = self.eaccsd_diag(kshift)
            adiag = self.mask_frozen_ea(adiag, kshift, const=LARGE_DENOM)
            if partition == 'full':
                self._eaccsd_diag_matrix2 = self.ea_vector_to_amplitudes(adiag)[1]

            user_guess = False
            if guess:
                user_guess = True
                assert len(guess) == nroots
                for g in guess:
                    assert g.size == size
            else:
                guess = []
                if koopmans:
                    fvv_kshift = self.eris.fock[kshift, nocc:, nocc:]
                    nonfrozen_idx = np.where(abs(fvv_kshift.diagonal()) > LOOSE_ZERO_TOL)[0]
                    for n in nonfrozen_idx[:nroots]:
                        g = np.zeros(size)
                        g[n] = 1.0
                        g = self.mask_frozen_ea(g, kshift, const=0.0)
                        guess.append(g)
                else:
                    idx = adiag.argsort()[:nroots]
                    for i in idx:
                        g = np.zeros(size)
                        g[i] = 1.0
                        g = self.mask_frozen_ea(g, kshift, const=0.0)
                        guess.append(g)

            def precond(r, e0, x0):
                return r / (e0 - adiag + 1e-12)

            eig = linalg_helper.eig
            if user_guess or koopmans:
                def pickeig(w, v, nr, envs):
                    x0 = linalg_helper._gen_x0(envs['v'], envs['xs'])
                    idx = np.argmax(np.abs(np.dot(np.array(guess).conj(), np.array(x0).T)), axis=1)
                    return lib.linalg_helper._eigs_cmplx2real(w, v, idx)

                evals_k, evecs_k = eig(lambda _arg: self.eaccsd_matvec(_arg, kshift), guess, precond, pick=pickeig,
                                       tol=self.conv_tol, max_cycle=self.max_cycle,
                                       max_space=self.max_space, nroots=nroots, verbose=self.verbose)
            else:
                evals_k, evecs_k = eig(lambda _arg: self.eaccsd_matvec(_arg, kshift), guess, precond,
                                       tol=self.conv_tol, max_cycle=self.max_cycle,
                                       max_space=self.max_space, nroots=nroots, verbose=self.verbose)

            evals_k = evals_k.real
            evals[k] = evals_k
            evecs[k] = evecs_k

            if nroots == 1:
                evals_k, evecs_k = [evals_k], [evecs_k]

            for n, en, vn in zip(range(nroots), evals_k, evecs_k):
                r1, r2 = self.ea_vector_to_amplitudes(vn)
                qp_weight = np.linalg.norm(r1) ** 2
                logger.info(self, 'EOM root %d E = %.16g  qpwt = %0.6g',
                            n, en, qp_weight)
        log.timer('EOM-CCSD', *cput0)
        self.eea = evals
        return self.eea, evecs

    def eaccsd_matvec(self, vector, kshift):
        # Ref: Nooijen and Bartlett, J. Chem. Phys. 102, 3629 (1994) Eqs.(30)-(31)
        if not hasattr(self, 'imds'):
            self.imds = _IMDS(self)
        if not self.imds.made_ea_imds:
            self.imds.make_ea(self.ea_partition)
        imds = self.imds

        vector = self.mask_frozen_ea(vector, kshift, const=0.0)
        r1, r2 = self.ea_vector_to_amplitudes(vector)

        t1, t2 = self.t1, self.t2
        nkpts = self.nkpts
        kconserv = self.khelper.kconserv

        # Eq. (30)
        # 1p-1p block
        Hr1 = einsum('ac,c->a', imds.Lvv[kshift], r1)
        # 1p-2p1h block
        for kl in range(nkpts):
            Hr1 += 2. * einsum('ld,lad->a', imds.Fov[kl], r2[kl, kshift])
            Hr1 += -einsum('ld,lda->a', imds.Fov[kl], r2[kl, kl])
            for kc in range(nkpts):
                kd = kconserv[kshift, kc, kl]
                Hr1 += 2. * einsum('alcd,lcd->a', imds.Wvovv[kshift, kl, kc], r2[kl, kc])
                Hr1 += -einsum('aldc,lcd->a', imds.Wvovv[kshift, kl, kd], r2[kl, kc])

        # Eq. (31)
        # 2p1h-1p block
        Hr2 = np.zeros(r2.shape, dtype=np.common_type(imds.Wvvvo[0, 0, 0], r1))
        for kj in range(nkpts):
            for ka in range(nkpts):
                kb = kconserv[kshift, ka, kj]
                Hr2[kj, ka] += einsum('abcj,c->jab', imds.Wvvvo[ka, kb, kshift], r1)
        # 2p1h-2p1h block
        if self.ea_partition == 'mp':
            nkpts, nocc, nvir = self.t1.shape
            fock = self.eris.fock
            foo = fock[:, :nocc, :nocc]
            fvv = fock[:, nocc:, nocc:]
            for kj in range(nkpts):
                for ka in range(nkpts):
                    kb = kconserv[kshift, ka, kj]
                    Hr2[kj, ka] -= einsum('lj,lab->jab', foo[kj], r2[kj, ka])
                    Hr2[kj, ka] += einsum('ac,jcb->jab', fvv[ka], r2[kj, ka])
                    Hr2[kj, ka] += einsum('bd,jad->jab', fvv[kb], r2[kj, ka])
        elif self.ea_partition == 'full':
            Hr2 += self._eaccsd_diag_matrix2 * r2
        else:
            for kj in range(nkpts):
                for ka in range(nkpts):
                    kb = kconserv[kshift, ka, kj]
                    Hr2[kj, ka] -= einsum('lj,lab->jab', imds.Loo[kj], r2[kj, ka])
                    Hr2[kj, ka] += einsum('ac,jcb->jab', imds.Lvv[ka], r2[kj, ka])
                    Hr2[kj, ka] += einsum('bd,jad->jab', imds.Lvv[kb], r2[kj, ka])
                    for kd in range(nkpts):
                        kc = kconserv[ka, kd, kb]
                        Hr2[kj, ka] += einsum('abcd,jcd->jab', imds.Wvvvv[ka, kb, kc], r2[kj, kc])
                        kl = kconserv[kd, kb, kj]
                        Hr2[kj, ka] += 2. * einsum('lbdj,lad->jab', imds.Wovvo[kl, kb, kd], r2[kl, ka])
                        # imds.Wvovo[kb,kl,kd,kj] <= imds.Wovov[kl,kb,kj,kd].transpose(1,0,3,2)
                        Hr2[kj, ka] += -einsum('bldj,lad->jab', imds.Wovov[kl, kb, kj].transpose(1, 0, 3, 2),
                                               r2[kl, ka])
                        # imds.Wvoov[kb,kl,kj,kd] <= imds.Wovvo[kl,kb,kd,kj].transpose(1,0,3,2)
                        Hr2[kj, ka] += -einsum('bljd,lda->jab', imds.Wovvo[kl, kb, kd].transpose(1, 0, 3, 2),
                                               r2[kl, kd])
                        kl = kconserv[kd, ka, kj]
                        # imds.Wvovo[ka,kl,kd,kj] <= imds.Wovov[kl,ka,kj,kd].transpose(1,0,3,2)
                        Hr2[kj, ka] += -einsum('aldj,ldb->jab', imds.Wovov[kl, ka, kj].transpose(1, 0, 3, 2),
                                               r2[kl, kd])
                        for kc in range(nkpts):
                            kk = kshift
                            kl = kconserv[kc, kk, kd]
                            tmp = (2. * einsum('klcd,lcd->k', imds.Woovv[kk, kl, kc], r2[kl, kc])
                                   - einsum('kldc,lcd->k', imds.Woovv[kk, kl, kd], r2[kl, kc]))
                            Hr2[kj, ka] += -einsum('k,kjab->jab', tmp, t2[kshift, kj, ka])

        return self.mask_frozen_ea(self.ea_amplitudes_to_vector(Hr1, Hr2), kshift, const=0.0)

    def eaccsd_diag(self, kshift):
        if not hasattr(self, 'imds'):
            self.imds = _IMDS(self)
        if not self.imds.made_ea_imds:
            self.imds.make_ea(self.ea_partition)
        imds = self.imds

        t1, t2 = self.t1, self.t2
        nkpts, nocc, nvir = t1.shape
        kconserv = self.khelper.kconserv

        Hr1 = np.diag(imds.Lvv[kshift])

        Hr2 = np.zeros((nkpts, nkpts, nocc, nvir, nvir), dtype=t2.dtype)
        if self.ea_partition == 'mp':
            foo = self.eris.fock[:, :nocc, :nocc]
            fvv = self.eris.fock[:, nocc:, nocc:]
            for kj in range(nkpts):
                for ka in range(nkpts):
                    kb = kconserv[kshift, ka, kj]
                    Hr2[kj, ka] -= foo[kj].diagonal()[:, None, None]
                    Hr2[kj, ka] += fvv[ka].diagonal()[None, :, None]
                    Hr2[kj, ka] += fvv[kb].diagonal()
        else:
            idx = np.eye(nvir, dtype=bool)
            for kj in range(nkpts):
                for ka in range(nkpts):
                    kb = kconserv[kshift, ka, kj]
                    Hr2[kj, ka] -= imds.Loo[kj].diagonal()[:, None, None]
                    Hr2[kj, ka] += imds.Lvv[ka].diagonal()[None, :, None]
                    Hr2[kj, ka] += imds.Lvv[kb].diagonal()

                    Hr2[kj, ka] += np.einsum('abab->ab', imds.Wvvvv[ka, kb, ka])

                    Hr2[kj, ka] -= np.einsum('jbjb->jb', imds.Wovov[kj, kb, kj])[:, None, :]
                    Wovvo = np.einsum('jbbj->jb', imds.Wovvo[kj, kb, kb])
                    Hr2[kj, ka] += 2. * Wovvo[:, None, :]
                    if ka == kb:
                        for a in range(nvir):
                            Hr2[kj, ka, :, a, a] -= Wovvo[:, a]

                    Hr2[kj, ka] -= np.einsum('jaja->ja', imds.Wovov[kj, ka, kj])[:, :, None]

                    Hr2[kj, ka] -= 2 * np.einsum('ijab,ijab->jab', t2[kshift, kj, ka], imds.Woovv[kshift, kj, ka])
                    Hr2[kj, ka] += np.einsum('ijab,ijba->jab', t2[kshift, kj, ka], imds.Woovv[kshift, kj, kb])

        return self.ea_amplitudes_to_vector(Hr1, Hr2)

    def mask_frozen_ea(self, vector, kshift, const=LARGE_DENOM):
        '''Replaces all frozen orbital indices of `vector` with the value `const`.'''
        r1, r2 = self.ea_vector_to_amplitudes(vector)
        nkpts, nocc, nvir = self.t1.shape
        kconserv = self.khelper.kconserv

        fock = self.eris.fock
        foo = fock[:, :nocc, :nocc]
        fvv = fock[:, nocc:, nocc:]
        d0 = np.array(const, dtype=r2.dtype)

        r1_mask_idx = abs(fvv[kshift].diagonal()) < LOOSE_ZERO_TOL
        r1[r1_mask_idx] = d0
        for kj in range(nkpts):
            jmask_idx = abs(foo[kj].diagonal()) < LOOSE_ZERO_TOL
            for ka in range(nkpts):
                kb = kconserv[kj, kshift, ka]
                amask_idx = abs(fvv[ka].diagonal()) < LOOSE_ZERO_TOL
                bmask_idx = abs(fvv[kb].diagonal()) < LOOSE_ZERO_TOL

                d0 = const * np.array(1.0, dtype=r2.dtype)
                r2[kj, ka, jmask_idx] = d0
                r2[kj, ka, :, amask_idx] = d0
                r2[kj, ka, :, :, bmask_idx] = d0

        return self.ea_amplitudes_to_vector(r1, r2)


KRCCSD = RCCSD


def padding_k_idx(cc, kind="split"):
    """
    A convention used for padding vectors, matrices and tensors in case when occupation numbers depend on the k-point
    index.

    This implementation stores k-dependent Fock and other matrix in dense arrays with additional dimensions
    corresponding to k-point indexes. In case when the occupation numbers depend on the k-point index (i.e. a metal) or
    when some k-points have more Bloch basis functions than others the corresponding data structure has to be padded
    with entries that are not used (fictitious occupied and virtual degrees of freedom). Current convention stores these
    states at the Fermi level as shown in the following example.

    +----+--------+--------+--------+
    |    |  k=0   |  k=1   |  k=2   |
    |    +--------+--------+--------+
    |    | nocc=2 | nocc=3 | nocc=2 |
    |    | nvir=4 | nvir=3 | nvir=3 |
    +====+========+========+========+
    | v3 |  k0v3  |  k1v2  |  k2v2  |
    +----+--------+--------+--------+
    | v2 |  k0v2  |  k1v1  |  k2v1  |
    +----+--------+--------+--------+
    | v1 |  k0v1  |  k1v0  |  k2v0  |
    +----+--------+--------+--------+
    | v0 |  k0v0  |        |        |
    +====+========+========+========+
    |          Fermi level          |
    +====+========+========+========+
    | o2 |        |  k1o2  |        |
    +----+--------+--------+--------+
    | o1 |  k0o1  |  k1o1  |  k2o1  |
    +----+--------+--------+--------+
    | o0 |  k0o0  |  k1o0  |  k2o0  |
    +----+--------+--------+--------+

    In the above example, `get_nmo(cc, per_kpoint=True) == (6, 6, 5)`, `get_nocc(cc, per_kpoint) == (2, 3, 2)`. The
    resulting dense `get_nmo(cc) == 7` and `get_nocc(cc) == 3` correspond to padded dimensions. This function will
    return the following indexes corresponding to the filled entries of the above table:

    >>> padding_k_idx(cc, kind="split")
    ([(0, 1), (0, 1, 2), (0, 1)], [(0, 1, 2, 3), (1, 2, 3), (1, 2, 3)])

    >>> padding_k_idx(cc, kind="joint")
    [(0, 1, 3, 4, 5, 6), (0, 1, 2, 4, 5, 6), (0, 1, 4, 5, 6)]

    Args:
        cc (RCCSD): a kernel object with the model;
        kind (str): either "split" (occupied and virtual spaces are split) or "joint" (occupied and virtual spaces are
        the joint;

    Returns:
        Two lists corresponding to the occupied and virtual spaces for kind="split". Each list contains integer arrays
        with indexes pointing to actual non-zero entries in the padded vector/matrix/tensor. If kind="joint", a single
        list of arrays is returned corresponding to the entire MO space.
    """
    if kind not in ("split", "joint"):
        raise ValueError("The 'kind' argument must be one of 'split', 'joint'")

    if kind == "split":
        indexes_o = []
        indexes_v = []
    else:
        indexes = []

    dense_o = cc.nocc
    dense_nmo = cc.nmo
    dense_v = dense_nmo - dense_o

    nocc_per_kpt = np.asarray(get_nocc(cc, per_kpoint=True))
    nmo_per_kpt = np.asarray(get_nmo(cc, per_kpoint=True))

    for k_o, k_nmo in zip(nocc_per_kpt, nmo_per_kpt):
        k_v = k_nmo - k_o
        if kind == "split":
            indexes_o.append(np.arange(k_o))
            indexes_v.append(np.arange(dense_v - k_v, dense_v))
        else:
            indexes.append(np.concatenate((
                np.arange(k_o),
                np.arange(dense_nmo - k_v, dense_nmo),
            )))

    if kind == "split":
        return indexes_o, indexes_v

    else:
        return indexes


def padded_mo_coeff(cc, mo_coeff):
    """
    Pads coefficients of active MOs.
    Args:
        cc (RCCSD): a kernel object with the model;
        mo_coeff (ndarray): original non-padded molecular coefficients;

    Returns:
        Padded molecular coefficients.
    """
    frozen_mask = get_frozen_mask(cc)
    padding_convention = padding_k_idx(cc, kind="joint")
    nkpts = cc.nkpts

    result = np.zeros((nkpts, mo_coeff[0].shape[0], cc.nmo), dtype=mo_coeff[0].dtype)
    for k in range(nkpts):
        result[np.ix_([k], np.arange(result.shape[1]), padding_convention[k])] = mo_coeff[k][:, frozen_mask[k]]

    return result


class _ERIS:  # (pyscf.cc.ccsd._ChemistsERIs):
    def __init__(self, cc, mo_coeff=None, method='incore',
                 ao2mofn=pyscf.ao2mo.outcore.general_iofree):
        from pyscf.pbc import df
        from pyscf.pbc import tools
        from pyscf.pbc.cc.ccsd import _adjust_occ
        cput0 = (time.clock(), time.time())
        moidx = get_frozen_mask(cc)
        cell = cc._scf.cell
        kpts = cc.kpts
        nkpts = cc.nkpts
        nocc = cc.nocc
        nmo = cc.nmo
        nvir = nmo - nocc

        # if any(nocc != np.count_nonzero(cc._scf.mo_occ[k]>0)
        #       for k in range(nkpts)):
        #    raise NotImplementedError('Different occupancies found for different k-points')

        if mo_coeff is None:
            mo_coeff = cc.mo_coeff
        dtype = mo_coeff[0].dtype

        mo_coeff = self.mo_coeff = padded_mo_coeff(cc, mo_coeff)

        # Re-make our fock MO matrix elements from density and fock AO
        dm = cc._scf.make_rdm1(cc.mo_coeff, cc.mo_occ)
<<<<<<< HEAD
        with lib.temporary_env(cc._scf, exxdiv=None):
            # _scf.exxdiv affects eris.fock. HF exchange correction should be
            # excluded from the Fock matrix.
            fockao = cc._scf.get_hcore() + cc._scf.get_veff(cell, dm)
        self.fock = np.asarray([reduce(np.dot, (mo.T.conj(),fockao[k], mo))
=======
        fockao = cc._scf.get_hcore() + cc._scf.get_veff(cc._scf.cell, dm)
        self.fock = np.asarray([reduce(np.dot,
                                       (mo_coeff[k].T.conj(), fockao[k], mo_coeff[k]))
>>>>>>> 7de53970
                                for k, mo in enumerate(mo_coeff)])

        self.mo_energy = [self.fock[k].diagonal().real for k in range(nkpts)]
        # Add HFX correction in the self.mo_energy to improve convergence in
        # CCSD iteration. It is useful for the 2D systems since their occupied and
        # the virtual orbital energies may overlap which may lead to numerical
        # issue in the CCSD iterations.
        # FIXME: Whether to add this correction for other exxdiv treatments?
        # Without the correction, MP2 energy may be largely off the correct value.
        madelung = tools.madelung(cell, kpts)
        self.mo_energy = [_adjust_occ(mo_e, nocc, -madelung)
                          for k, mo_e in enumerate(self.mo_energy)]

        nocc_per_kpt = np.asarray(get_nocc(cc, per_kpoint=True))
        nmo_per_kpt = np.asarray(get_nmo(cc, per_kpoint=True))
        nvir_per_kpt = nmo_per_kpt - nocc_per_kpt
        for kp in range(nkpts):
            mo_e = self.fock[kp].diagonal().real
            gap = abs(mo_e[:nocc_per_kpt[kp]][:, None] -
                      mo_e[-nvir_per_kpt[kp]:]).min()
            if gap < 1e-5:
                logger.warn(cc, 'HOMO-LUMO gap %s too small for KCCSD at '
                                'k-point %d %s. May cause issues in convergence.',
                            gap, kp, kpts[kp])

        mem_incore, mem_outcore, mem_basic = _mem_usage(nkpts, nocc, nvir)
        mem_now = lib.current_memory()[0]
        fao2mo = cc._scf.with_df.ao2mo

        kconserv = cc.khelper.kconserv
        khelper = cc.khelper

        log = logger.Logger(cc.stdout, cc.verbose)
        if (method == 'incore' and (mem_incore + mem_now < cc.max_memory)
                or cc.mol.incore_anyway):
            log.info('using incore ERI storage')
<<<<<<< HEAD
            self.oooo = np.zeros((nkpts,nkpts,nkpts,nocc,nocc,nocc,nocc), dtype=dtype)
            self.ooov = np.zeros((nkpts,nkpts,nkpts,nocc,nocc,nocc,nvir), dtype=dtype)
            self.oovv = np.zeros((nkpts,nkpts,nkpts,nocc,nocc,nvir,nvir), dtype=dtype)
            self.ovov = np.zeros((nkpts,nkpts,nkpts,nocc,nvir,nocc,nvir), dtype=dtype)
            self.voov = np.zeros((nkpts,nkpts,nkpts,nvir,nocc,nocc,nvir), dtype=dtype)
            self.vovv = np.zeros((nkpts,nkpts,nkpts,nvir,nocc,nvir,nvir), dtype=dtype)
            self.vvvv = np.zeros((nkpts,nkpts,nkpts,nvir,nvir,nvir,nvir), dtype=dtype)

            for (ikp,ikq,ikr) in khelper.symm_map.keys():
                iks = kconserv[ikp,ikq,ikr]
                eri_kpt = fao2mo((mo_coeff[ikp],mo_coeff[ikq],mo_coeff[ikr],mo_coeff[iks]),
                                 (kpts[ikp],kpts[ikq],kpts[ikr],kpts[iks]), compact=False)
=======
            self.oooo = np.zeros((nkpts, nkpts, nkpts, nocc, nocc, nocc, nocc), dtype=dtype)
            self.ooov = np.zeros((nkpts, nkpts, nkpts, nocc, nocc, nocc, nvir), dtype=dtype)
            self.oovv = np.zeros((nkpts, nkpts, nkpts, nocc, nocc, nvir, nvir), dtype=dtype)
            self.ovov = np.zeros((nkpts, nkpts, nkpts, nocc, nvir, nocc, nvir), dtype=dtype)
            self.voov = np.zeros((nkpts, nkpts, nkpts, nvir, nocc, nocc, nvir), dtype=dtype)
            self.vovv = np.zeros((nkpts, nkpts, nkpts, nvir, nocc, nvir, nvir), dtype=dtype)
            self.vvvv = np.zeros((nkpts, nkpts, nkpts, nvir, nvir, nvir, nvir), dtype=dtype)

            for (ikp, ikq, ikr) in khelper.symm_map.keys():
                iks = kconserv[ikp, ikq, ikr]
                eri_kpt = fao2mo((mo_coeff[ikp], mo_coeff[ikq], mo_coeff[ikr], mo_coeff[iks]),
                                 (cc.kpts[ikp], cc.kpts[ikq], cc.kpts[ikr], cc.kpts[iks]), compact=False)
>>>>>>> 7de53970
                if dtype == np.float: eri_kpt = eri_kpt.real
                eri_kpt = eri_kpt.reshape(nmo, nmo, nmo, nmo)
                for (kp, kq, kr) in khelper.symm_map[(ikp, ikq, ikr)]:
                    eri_kpt_symm = khelper.transform_symm(eri_kpt, kp, kq, kr).transpose(0, 2, 1, 3)
                    self.oooo[kp, kr, kq] = eri_kpt_symm[:nocc, :nocc, :nocc, :nocc] / nkpts
                    self.ooov[kp, kr, kq] = eri_kpt_symm[:nocc, :nocc, :nocc, nocc:] / nkpts
                    self.oovv[kp, kr, kq] = eri_kpt_symm[:nocc, :nocc, nocc:, nocc:] / nkpts
                    self.ovov[kp, kr, kq] = eri_kpt_symm[:nocc, nocc:, :nocc, nocc:] / nkpts
                    self.voov[kp, kr, kq] = eri_kpt_symm[nocc:, :nocc, :nocc, nocc:] / nkpts
                    self.vovv[kp, kr, kq] = eri_kpt_symm[nocc:, :nocc, nocc:, nocc:] / nkpts
                    self.vvvv[kp, kr, kq] = eri_kpt_symm[nocc:, nocc:, nocc:, nocc:] / nkpts

            self.dtype = dtype
        else:
            log.info('using HDF5 ERI storage')
            self.feri1 = lib.H5TmpFile()

            self.oooo = self.feri1.create_dataset('oooo', (nkpts, nkpts, nkpts, nocc, nocc, nocc, nocc), dtype.char)
            self.ooov = self.feri1.create_dataset('ooov', (nkpts, nkpts, nkpts, nocc, nocc, nocc, nvir), dtype.char)
            self.oovv = self.feri1.create_dataset('oovv', (nkpts, nkpts, nkpts, nocc, nocc, nvir, nvir), dtype.char)
            self.ovov = self.feri1.create_dataset('ovov', (nkpts, nkpts, nkpts, nocc, nvir, nocc, nvir), dtype.char)
            self.voov = self.feri1.create_dataset('voov', (nkpts, nkpts, nkpts, nvir, nocc, nocc, nvir), dtype.char)
            self.vovv = self.feri1.create_dataset('vovv', (nkpts, nkpts, nkpts, nvir, nocc, nvir, nvir), dtype.char)

            if not (cc.direct and type(cc._scf.with_df) is df.GDF):
<<<<<<< HEAD
                self.vvvv = self.feri1.create_dataset('vvvv', (nkpts,nkpts,nkpts,nvir,nvir,nvir,nvir), dtype.char)
            elif cell.dimension == 2:
                raise NotImplementedError
=======
                self.vvvv = self.feri1.create_dataset('vvvv', (nkpts, nkpts, nkpts, nvir, nvir, nvir, nvir), dtype.char)
>>>>>>> 7de53970

            # <ij|pq>  = (ip|jq)
            cput1 = time.clock(), time.time()
            for kp in range(nkpts):
                for kq in range(nkpts):
                    for kr in range(nkpts):
                        ks = kconserv[kp, kq, kr]
                        orbo_p = mo_coeff[kp][:, :nocc]
                        orbo_r = mo_coeff[kr][:, :nocc]
                        buf_kpt = fao2mo((orbo_p, mo_coeff[kq], orbo_r, mo_coeff[ks]),
                                         (kpts[kp], kpts[kq], kpts[kr], kpts[ks]), compact=False)
                        if mo_coeff[0].dtype == np.float: buf_kpt = buf_kpt.real
                        buf_kpt = buf_kpt.reshape(nocc, nmo, nocc, nmo).transpose(0, 2, 1, 3)
                        self.dtype = buf_kpt.dtype
                        self.oooo[kp, kr, kq, :, :, :, :] = buf_kpt[:, :, :nocc, :nocc] / nkpts
                        self.ooov[kp, kr, kq, :, :, :, :] = buf_kpt[:, :, :nocc, nocc:] / nkpts
                        self.oovv[kp, kr, kq, :, :, :, :] = buf_kpt[:, :, nocc:, nocc:] / nkpts
            cput1 = log.timer_debug1('transforming oopq', *cput1)

            # <ia|pq> = (ip|aq)
            cput1 = time.clock(), time.time()
            for kp in range(nkpts):
                for kq in range(nkpts):
                    for kr in range(nkpts):
                        ks = kconserv[kp, kq, kr]
                        orbo_p = mo_coeff[kp][:, :nocc]
                        orbv_r = mo_coeff[kr][:, nocc:]
                        buf_kpt = fao2mo((orbo_p, mo_coeff[kq], orbv_r, mo_coeff[ks]),
                                         (kpts[kp], kpts[kq], kpts[kr], kpts[ks]), compact=False)
                        if mo_coeff[0].dtype == np.float: buf_kpt = buf_kpt.real
                        buf_kpt = buf_kpt.reshape(nocc, nmo, nvir, nmo).transpose(0, 2, 1, 3)
                        self.ovov[kp, kr, kq, :, :, :, :] = buf_kpt[:, :, :nocc, nocc:] / nkpts
                        # TODO: compute vovv on the fly
                        self.vovv[kr, kp, ks, :, :, :, :] = buf_kpt[:, :, nocc:, nocc:].transpose(1, 0, 3, 2) / nkpts
                        self.voov[kr, kp, ks, :, :, :, :] = buf_kpt[:, :, nocc:, :nocc].transpose(1, 0, 3, 2) / nkpts
            cput1 = log.timer_debug1('transforming ovpq', *cput1)

            ## Without k-point symmetry
            # cput1 = time.clock(), time.time()
            # for kp in range(nkpts):
            #    for kq in range(nkpts):
            #        for kr in range(nkpts):
            #            ks = kconserv[kp,kq,kr]
            #            orbv_p = mo_coeff[kp][:,nocc:]
            #            orbv_q = mo_coeff[kq][:,nocc:]
            #            orbv_r = mo_coeff[kr][:,nocc:]
            #            orbv_s = mo_coeff[ks][:,nocc:]
            #            for a in range(nvir):
            #                orbva_p = orbv_p[:,a].reshape(-1,1)
            #                buf_kpt = fao2mo((orbva_p,orbv_q,orbv_r,orbv_s),
            #                                 (kpts[kp],kpts[kq],kpts[kr],kpts[ks]), compact=False)
            #                if mo_coeff[0].dtype == np.float: buf_kpt = buf_kpt.real
            #                buf_kpt = buf_kpt.reshape((1,nvir,nvir,nvir)).transpose(0,2,1,3)
            #                self.vvvv[kp,kr,kq,a,:,:,:] = buf_kpt[:] / nkpts
            # cput1 = log.timer_debug1('transforming vvvv', *cput1)

            cput1 = time.clock(), time.time()
            mem_now = lib.current_memory()[0]
            if cc.direct and type(cc._scf.with_df) is df.GDF:
                _init_df_eris(cc, self)

            elif nvir ** 4 * 16 / 1e6 + mem_now < cc.max_memory:
                for (ikp, ikq, ikr) in khelper.symm_map.keys():
                    iks = kconserv[ikp, ikq, ikr]
                    orbv_p = mo_coeff[ikp][:, nocc:]
                    orbv_q = mo_coeff[ikq][:, nocc:]
                    orbv_r = mo_coeff[ikr][:, nocc:]
                    orbv_s = mo_coeff[iks][:, nocc:]
                    # unit cell is small enough to handle vvvv in-core
<<<<<<< HEAD
                    buf_kpt = fao2mo((orbv_p,orbv_q,orbv_r,orbv_s),
                                     kpts[[ikp,ikq,ikr,iks]], compact=False)
=======
                    buf_kpt = fao2mo((orbv_p, orbv_q, orbv_r, orbv_s),
                                     cc.kpts[[ikp, ikq, ikr, iks]], compact=False)
>>>>>>> 7de53970
                    if dtype == np.float: buf_kpt = buf_kpt.real
                    buf_kpt = buf_kpt.reshape((nvir, nvir, nvir, nvir))
                    for (kp, kq, kr) in khelper.symm_map[(ikp, ikq, ikr)]:
                        buf_kpt_symm = khelper.transform_symm(buf_kpt, kp, kq, kr).transpose(0, 2, 1, 3)
                        self.vvvv[kp, kr, kq] = buf_kpt_symm / nkpts
            else:
                raise MemoryError('Minimal memory requirements %s MB'
                                  % (mem_now + nvir ** 4 / 1e6 * 16 * 2))
                for (ikp, ikq, ikr) in khelper.symm_map.keys():
                    for a in range(nvir):
                        orbva_p = orbv_p[:, a].reshape(-1, 1)
                        buf_kpt = fao2mo((orbva_p, orbv_q, orbv_r, orbv_s),
                                         (kpts[ikp], kpts[ikq], kpts[ikr], kpts[iks]), compact=False)
                        if mo_coeff[0].dtype == np.float: buf_kpt = buf_kpt.real
                        buf_kpt = buf_kpt.reshape((1, nvir, nvir, nvir)).transpose(0, 2, 1, 3)

                        self.vvvv[ikp, ikr, ikq, a, :, :, :] = buf_kpt[0, :, :, :] / nkpts
                        # Store symmetric permutations
                        self.vvvv[ikr, ikp, iks, :, a, :, :] = buf_kpt.transpose(1, 0, 3, 2)[:, 0, :, :] / nkpts
                        self.vvvv[ikq, iks, ikp, :, :, a, :] = buf_kpt.transpose(2, 3, 0, 1).conj()[:, :, 0, :] / nkpts
                        self.vvvv[iks, ikq, ikr, :, :, :, a] = buf_kpt.transpose(3, 2, 1, 0).conj()[:, :, :, 0] / nkpts
            cput1 = log.timer_debug1('transforming vvvv', *cput1)

        log.timer('CCSD integral transformation', *cput0)


def _init_df_eris(cc, eris):
    from pyscf.ao2mo import _ao2mo
    if cc._scf.with_df._cderi is None:
        cc._scf.with_df.build()

<<<<<<< HEAD
    cell = cc._scf.cell
    if cell.dimension == 2:
        raise NotImplementedError

    nocc = mycc.nocc
    nmo = mycc.nmo
=======
    nocc = cc.nocc
    nmo = cc.nmo
>>>>>>> 7de53970
    nvir = nmo - nocc
    nao = cell.nao_nr()

    kpts = cc.kpts
    nkpts = len(kpts)
    naux = cc._scf.with_df.get_naoaux()
    if gamma_point(kpts):
        dtype = np.double
    else:
        dtype = np.complex128
    dtype = np.result_type(dtype, *eris.mo_coeff)
    eris.Lpv = np.empty((nkpts, nkpts, naux, nmo, nvir), dtype=dtype)

    with h5py.File(cc._scf.with_df._cderi, 'r') as f:
        kptij_lst = f['j3c-kptij'].value
        tao = []
        ao_loc = None
        for ki, kpti in enumerate(kpts):
            for kj, kptj in enumerate(kpts):
                kpti_kptj = np.array((kpti, kptj))
                k_id = member(kpti_kptj, kptij_lst)
                if len(k_id) > 0:
                    Lpq = np.asarray(f['j3c/' + str(k_id[0])])
                else:
                    kptji = kpti_kptj[[1, 0]]
                    k_id = member(kptji, kptij_lst)
                    Lpq = np.asarray(f['j3c/' + str(k_id[0])])
                    Lpq = lib.transpose(Lpq.reshape(naux, nao, nao), axes=(0, 2, 1))
                    Lpq = Lpq.conj()

                mo = np.hstack((eris.mo_coeff[ki], eris.mo_coeff[kj][:, nocc:]))
                mo = np.asarray(mo, dtype=dtype, order='F')
                if dtype == np.double:
                    _ao2mo.nr_e2(Lpq, mo, (0, nmo, nmo, nmo + nvir), aosym='s2',
                                 out=eris.Lpv[ki, kj])
                else:
                    if Lpq.size != naux * nao ** 2:  # aosym = 's2'
                        Lpq = lib.unpack_tril(Lpq).astype(np.complex128)
                    _ao2mo.r_e2(Lpq, mo, (0, nmo, nmo, nmo + nvir), tao, ao_loc,
                                out=eris.Lpv[ki, kj])
    return eris


def verify_eri_symmetry(nmo, nkpts, kconserv, eri):
    # Check ERI symmetry
    maxdiff = 0.0
    for kp in range(nkpts):
        for kq in range(nkpts):
            for kr in range(nkpts):
                ks = kconserv[kp, kq, kr]
                for p in range(nmo):
                    for q in range(nmo):
                        for r in range(nmo):
                            for s in range(nmo):
                                pqrs = eri[kp, kq, kr, p, q, r, s]
                                rspq = eri[kr, ks, kp, r, s, p, q]
                                diff = np.linalg.norm(pqrs - rspq).real
                                if diff > 1e-5:
                                    print("** Warning: ERI diff at ")
                                    print("kp,kq,kr,ks,p,q,r,s =", kp, kq, kr, ks, p, q, r, s)
                                maxdiff = max(maxdiff, diff)
    print("Max difference in (pq|rs) - (rs|pq) = %.15g" % maxdiff)
    if maxdiff > 1e-5:
        print("Energy cutoff (or cell.mesh) is not enough to converge AO integrals.")


imd = imdk


class _IMDS:
    # Identical to molecular rccsd_slow
    def __init__(self, cc):
        self.verbose = cc.verbose
        self.stdout = cc.stdout
        self.t1 = cc.t1
        self.t2 = cc.t2
        self.eris = cc.eris
        self.kconserv = cc.khelper.kconserv
        self.made_ip_imds = False
        self.made_ea_imds = False
        self._made_shared_2e = False
        # TODO: check whether to hold all stuff in memory
        self._fimd = lib.H5TmpFile() if hasattr(self.eris, "feri1") else None

    def _make_shared_1e(self):
        cput0 = (time.clock(), time.time())
        log = logger.Logger(self.stdout, self.verbose)

        t1, t2, eris = self.t1, self.t2, self.eris
        kconserv = self.kconserv
        self.Loo = imd.Loo(t1, t2, eris, kconserv)
        self.Lvv = imd.Lvv(t1, t2, eris, kconserv)
        self.Fov = imd.cc_Fov(t1, t2, eris, kconserv)

        log.timer('EOM-CCSD shared one-electron intermediates', *cput0)

    def _make_shared_2e(self):
        cput0 = (time.clock(), time.time())
        log = logger.Logger(self.stdout, self.verbose)

        t1, t2, eris = self.t1, self.t2, self.eris
        kconserv = self.kconserv

        if self._fimd is not None:
            nkpts, nocc, nvir = t1.shape
            ovov_dest = self._fimd.create_dataset('ovov', (nkpts, nkpts, nkpts, nocc, nvir, nocc, nvir), t1.dtype.char)
            ovvo_dest = self._fimd.create_dataset('ovvo', (nkpts, nkpts, nkpts, nocc, nvir, nvir, nocc), t1.dtype.char)
        else:
            ovov_dest = ovvo_dest = None

        # 2 virtuals
        self.Wovov = imd.Wovov(t1, t2, eris, kconserv, ovov_dest)
        self.Wovvo = imd.Wovvo(t1, t2, eris, kconserv, ovvo_dest)
        self.Woovv = eris.oovv

        log.timer('EOM-CCSD shared two-electron intermediates', *cput0)

    def make_ip(self, ip_partition=None):
        self._make_shared_1e()
        if self._made_shared_2e is False and ip_partition != 'mp':
            self._make_shared_2e()
            self._made_shared_2e = True

        cput0 = (time.clock(), time.time())
        log = logger.Logger(self.stdout, self.verbose)

        t1, t2, eris = self.t1, self.t2, self.eris
        kconserv = self.kconserv

        if self._fimd is not None:
            nkpts, nocc, nvir = t1.shape
            oooo_dest = self._fimd.create_dataset('oooo', (nkpts, nkpts, nkpts, nocc, nocc, nocc, nocc), t1.dtype.char)
            ooov_dest = self._fimd.create_dataset('ooov', (nkpts, nkpts, nkpts, nocc, nocc, nocc, nvir), t1.dtype.char)
            ovoo_dest = self._fimd.create_dataset('ovoo', (nkpts, nkpts, nkpts, nocc, nvir, nocc, nocc), t1.dtype.char)
        else:
            oooo_dest = ooov_dest = ovoo_dest = None

        # 0 or 1 virtuals
        if ip_partition != 'mp':
            self.Woooo = imd.Woooo(t1, t2, eris, kconserv, oooo_dest)
        self.Wooov = imd.Wooov(t1, t2, eris, kconserv, ooov_dest)
        self.Wovoo = imd.Wovoo(t1, t2, eris, kconserv, ovoo_dest)
        self.made_ip_imds = True
        log.timer('EOM-CCSD IP intermediates', *cput0)

    def make_ea(self, ea_partition=None):
        self._make_shared_1e()
        if self._made_shared_2e is False and ea_partition != 'mp':
            self._make_shared_2e()
            self._made_shared_2e = True

        cput0 = (time.clock(), time.time())
        log = logger.Logger(self.stdout, self.verbose)

        t1, t2, eris = self.t1, self.t2, self.eris
        kconserv = self.kconserv

        if self._fimd is not None:
            nkpts, nocc, nvir = t1.shape
            vovv_dest = self._fimd.create_dataset('vovv', (nkpts, nkpts, nkpts, nvir, nocc, nvir, nvir), t1.dtype.char)
            vvvo_dest = self._fimd.create_dataset('vvvo', (nkpts, nkpts, nkpts, nvir, nvir, nvir, nocc), t1.dtype.char)
            vvvv_dest = self._fimd.create_dataset('vvvv', (nkpts, nkpts, nkpts, nvir, nvir, nvir, nvir), t1.dtype.char)
        else:
            vovv_dest = vvvo_dest = vvvv_dest = None

        # 3 or 4 virtuals
        self.Wvovv = imd.Wvovv(t1, t2, eris, kconserv, vovv_dest)
        if ea_partition == 'mp' and np.all(t1 == 0):
            self.Wvvvo = imd.Wvvvo(t1, t2, eris, kconserv, vvvo_dest)
        else:
            self.Wvvvv = imd.Wvvvv(t1, t2, eris, kconserv, vvvv_dest)
            self.Wvvvo = imd.Wvvvo(t1, t2, eris, kconserv, self.Wvvvv, vvvo_dest)
        self.made_ea_imds = True
        log.timer('EOM-CCSD EA intermediates', *cput0)

    def make_ee(self):
        raise NotImplementedError


def _mem_usage(nkpts, nocc, nvir):
    incore = nkpts ** 3 * (nocc + nvir) ** 4
    # Roughly, factor of two for intermediates and factor of two
    # for safety (temp arrays, copying, etc)
    incore *= 4
    # TODO: Improve incore estimate and add outcore estimate
    outcore = basic = incore
    return incore * 16 / 1e6, outcore * 16 / 1e6, basic * 16 / 1e6


if __name__ == '__main__':
    from pyscf.pbc import gto, scf, cc

    cell = gto.Cell()
    cell.atom = '''
    C 0.000000000000   0.000000000000   0.000000000000
    C 1.685068664391   1.685068664391   1.685068664391
    '''
    cell.basis = {'C': [[0, (0.8, 1.0)],
                        [1, (1.0, 1.0)]]}
    cell.pseudo = 'gth-pade'
    cell.a = '''
    0.000000000, 3.370137329, 3.370137329
    3.370137329, 0.000000000, 3.370137329
    3.370137329, 3.370137329, 0.000000000'''
    cell.unit = 'B'
    cell.verbose = 5
    cell.build()

    # Running HF and CCSD with 1x1x2 Monkhorst-Pack k-point mesh
    kmf = scf.KRHF(cell, kpts=cell.make_kpts([1, 1, 2]), exxdiv=None)
    ehf = kmf.kernel()

    mycc = cc.KRCCSD(kmf)
    mycc.conv_tol = 1e-10
    mycc.conv_tol_normt = 1e-10
    ecc, t1, t2 = mycc.kernel()
    print(ecc - -0.155298393321855)

    e_ip, _ = mycc.ipccsd(nroots=3, kptlist=(0,))
    e_ea, _ = mycc.eaccsd(nroots=3, kptlist=(0,))
    print(e_ip, e_ea)
    exit()

    ####
    cell = gto.Cell()
    cell.atom = '''
    He 0.000000000000   0.000000000000   0.000000000000
    He 1.685068664391   1.685068664391   1.685068664391
    '''
    cell.basis = [[0, (1., 1.)], [0, (.5, 1.)]]
    cell.a = '''
    0.000000000, 3.370137329, 3.370137329
    3.370137329, 0.000000000, 3.370137329
    3.370137329, 3.370137329, 0.000000000'''
    cell.unit = 'B'
    cell.build()

    np.random.seed(2)
    # Running HF and CCSD with 1x1x2 Monkhorst-Pack k-point mesh
    kmf = scf.KRHF(cell, kpts=cell.make_kpts([1, 1, 3]), exxdiv=None)
    nmo = cell.nao_nr()
    kmf.mo_occ = np.zeros((3, nmo))
    kmf.mo_occ[:, :2] = 2
    kmf.mo_energy = np.arange(nmo) + np.random.random((3, nmo)) * .3
    kmf.mo_energy[kmf.mo_occ == 0] += 2
    kmf.mo_coeff = (np.random.random((3, nmo, nmo)) +
                    np.random.random((3, nmo, nmo)) * 1j - .5 - .5j)


    def rand_t1_t2(mycc):
        nkpts = mycc.nkpts
        nocc = mycc.nocc
        nmo = mycc.nmo
        nvir = nmo - nocc
        np.random.seed(1)
        t1 = (np.random.random((nkpts, nocc, nvir)) +
              np.random.random((nkpts, nocc, nvir)) * 1j - .5 - .5j)
        t2 = (np.random.random((nkpts, nkpts, nkpts, nocc, nocc, nvir, nvir)) +
              np.random.random((nkpts, nkpts, nkpts, nocc, nocc, nvir, nvir)) * 1j - .5 - .5j)
        kconserv = kpts_helper.get_kconserv(kmf.cell, kmf.kpts)
        Ps = kconserve_pmatrix(nkpts, kconserv)
        t2 = t2 + np.einsum('xyzijab,xyzw->yxwjiba', t2, Ps)
        return t1, t2


    mycc = KRCCSD(kmf)
    eris = mycc.ao2mo()
    t1, t2 = rand_t1_t2(mycc)
    Ht1, Ht2 = mycc.update_amps(t1, t2, eris)
    print(lib.finger(Ht1) - (-4.6808039711608824 + 9.4962987225515789j))
    print(lib.finger(Ht2) - (18.613685230812546 + 114.66975731912211j))

    kmf = kmf.density_fit(auxbasis=[[0, (1., 1.)], [0, (.5, 1.)]])
    mycc = KRCCSD(kmf)
    eris = _ERIS(mycc, mycc.mo_coeff, method='outcore')
    t1, t2 = rand_t1_t2(mycc)
    Ht1, Ht2 = mycc.update_amps(t1, t2, eris)
    print(lib.finger(Ht1) - (-3.6611794882508244 + 9.2241044317516554j))
    print(lib.finger(Ht2) - (-196.88536721771101 - 432.29569128644886j))<|MERGE_RESOLUTION|>--- conflicted
+++ resolved
@@ -526,17 +526,10 @@
         nocc = self.nocc
         nvir = self.nmo - nocc
         nkpts = self.nkpts
-<<<<<<< HEAD
         t1 = np.zeros((nkpts,nocc,nvir), dtype=eris.fock.dtype)
         t2 = np.empty((nkpts,nkpts,nkpts,nocc,nocc,nvir,nvir), dtype=eris.fock.dtype)
         mo_e_o = [eris.mo_energy[k][:nocc] for k in range(nkpts)]
         mo_e_v = [eris.mo_energy[k][nocc:] for k in range(nkpts)]
-=======
-        t1 = np.zeros((nkpts, nocc, nvir), dtype=eris.fock.dtype)
-        t2 = np.empty((nkpts, nkpts, nkpts, nocc, nocc, nvir, nvir), dtype=eris.fock.dtype)
-        foo = eris.fock[:, :nocc, :nocc].copy()
-        fvv = eris.fock[:, nocc:, nocc:].copy()
->>>>>>> 7de53970
 
         emp2 = 0
         kconserv = self.khelper.kconserv
@@ -1255,17 +1248,11 @@
 
         # Re-make our fock MO matrix elements from density and fock AO
         dm = cc._scf.make_rdm1(cc.mo_coeff, cc.mo_occ)
-<<<<<<< HEAD
         with lib.temporary_env(cc._scf, exxdiv=None):
             # _scf.exxdiv affects eris.fock. HF exchange correction should be
             # excluded from the Fock matrix.
             fockao = cc._scf.get_hcore() + cc._scf.get_veff(cell, dm)
-        self.fock = np.asarray([reduce(np.dot, (mo.T.conj(),fockao[k], mo))
-=======
-        fockao = cc._scf.get_hcore() + cc._scf.get_veff(cc._scf.cell, dm)
-        self.fock = np.asarray([reduce(np.dot,
-                                       (mo_coeff[k].T.conj(), fockao[k], mo_coeff[k]))
->>>>>>> 7de53970
+        self.fock = np.asarray([reduce(np.dot, (mo.T.conj(), fockao[k], mo))
                                 for k, mo in enumerate(mo_coeff)])
 
         self.mo_energy = [self.fock[k].diagonal().real for k in range(nkpts)]
@@ -1302,7 +1289,6 @@
         if (method == 'incore' and (mem_incore + mem_now < cc.max_memory)
                 or cc.mol.incore_anyway):
             log.info('using incore ERI storage')
-<<<<<<< HEAD
             self.oooo = np.zeros((nkpts,nkpts,nkpts,nocc,nocc,nocc,nocc), dtype=dtype)
             self.ooov = np.zeros((nkpts,nkpts,nkpts,nocc,nocc,nocc,nvir), dtype=dtype)
             self.oovv = np.zeros((nkpts,nkpts,nkpts,nocc,nocc,nvir,nvir), dtype=dtype)
@@ -1315,20 +1301,6 @@
                 iks = kconserv[ikp,ikq,ikr]
                 eri_kpt = fao2mo((mo_coeff[ikp],mo_coeff[ikq],mo_coeff[ikr],mo_coeff[iks]),
                                  (kpts[ikp],kpts[ikq],kpts[ikr],kpts[iks]), compact=False)
-=======
-            self.oooo = np.zeros((nkpts, nkpts, nkpts, nocc, nocc, nocc, nocc), dtype=dtype)
-            self.ooov = np.zeros((nkpts, nkpts, nkpts, nocc, nocc, nocc, nvir), dtype=dtype)
-            self.oovv = np.zeros((nkpts, nkpts, nkpts, nocc, nocc, nvir, nvir), dtype=dtype)
-            self.ovov = np.zeros((nkpts, nkpts, nkpts, nocc, nvir, nocc, nvir), dtype=dtype)
-            self.voov = np.zeros((nkpts, nkpts, nkpts, nvir, nocc, nocc, nvir), dtype=dtype)
-            self.vovv = np.zeros((nkpts, nkpts, nkpts, nvir, nocc, nvir, nvir), dtype=dtype)
-            self.vvvv = np.zeros((nkpts, nkpts, nkpts, nvir, nvir, nvir, nvir), dtype=dtype)
-
-            for (ikp, ikq, ikr) in khelper.symm_map.keys():
-                iks = kconserv[ikp, ikq, ikr]
-                eri_kpt = fao2mo((mo_coeff[ikp], mo_coeff[ikq], mo_coeff[ikr], mo_coeff[iks]),
-                                 (cc.kpts[ikp], cc.kpts[ikq], cc.kpts[ikr], cc.kpts[iks]), compact=False)
->>>>>>> 7de53970
                 if dtype == np.float: eri_kpt = eri_kpt.real
                 eri_kpt = eri_kpt.reshape(nmo, nmo, nmo, nmo)
                 for (kp, kq, kr) in khelper.symm_map[(ikp, ikq, ikr)]:
@@ -1354,13 +1326,9 @@
             self.vovv = self.feri1.create_dataset('vovv', (nkpts, nkpts, nkpts, nvir, nocc, nvir, nvir), dtype.char)
 
             if not (cc.direct and type(cc._scf.with_df) is df.GDF):
-<<<<<<< HEAD
                 self.vvvv = self.feri1.create_dataset('vvvv', (nkpts,nkpts,nkpts,nvir,nvir,nvir,nvir), dtype.char)
             elif cell.dimension == 2:
                 raise NotImplementedError
-=======
-                self.vvvv = self.feri1.create_dataset('vvvv', (nkpts, nkpts, nkpts, nvir, nvir, nvir, nvir), dtype.char)
->>>>>>> 7de53970
 
             # <ij|pq>  = (ip|jq)
             cput1 = time.clock(), time.time()
@@ -1430,13 +1398,8 @@
                     orbv_r = mo_coeff[ikr][:, nocc:]
                     orbv_s = mo_coeff[iks][:, nocc:]
                     # unit cell is small enough to handle vvvv in-core
-<<<<<<< HEAD
                     buf_kpt = fao2mo((orbv_p,orbv_q,orbv_r,orbv_s),
                                      kpts[[ikp,ikq,ikr,iks]], compact=False)
-=======
-                    buf_kpt = fao2mo((orbv_p, orbv_q, orbv_r, orbv_s),
-                                     cc.kpts[[ikp, ikq, ikr, iks]], compact=False)
->>>>>>> 7de53970
                     if dtype == np.float: buf_kpt = buf_kpt.real
                     buf_kpt = buf_kpt.reshape((nvir, nvir, nvir, nvir))
                     for (kp, kq, kr) in khelper.symm_map[(ikp, ikq, ikr)]:
@@ -1468,17 +1431,12 @@
     if cc._scf.with_df._cderi is None:
         cc._scf.with_df.build()
 
-<<<<<<< HEAD
     cell = cc._scf.cell
     if cell.dimension == 2:
         raise NotImplementedError
 
     nocc = mycc.nocc
     nmo = mycc.nmo
-=======
-    nocc = cc.nocc
-    nmo = cc.nmo
->>>>>>> 7de53970
     nvir = nmo - nocc
     nao = cell.nao_nr()
 
