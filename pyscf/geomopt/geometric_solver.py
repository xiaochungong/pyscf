--- conflicted
+++ resolved
@@ -172,14 +172,9 @@
         from pyscf import geometric_solver
         newmol = geometric_solver.optimize(method, **conv_params)
     '''
-<<<<<<< HEAD
     # MRH, 07/23/2019: name all explicit kwargs for forward compatibility
-    return kernel(method, assert_convergence=assert_convergence, include_ghost=include_ghost, 
+    return kernel(method, assert_convergence=assert_convergence, include_ghost=include_ghost,
             constraints=constraints, callback=callback, maxsteps=maxsteps, **kwargs)[1]
-=======
-    return kernel(method, assert_convergence, include_ghost, None, callback,
-                  maxsteps, **kwargs)[1]
->>>>>>> 8d1c1735
 
 class GeometryOptimizer(lib.StreamObject):
     '''Optimize the molecular geometry for the input method.
