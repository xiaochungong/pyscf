#!/usr/bin/env python
#
# Author: Qiming Sun <osirpt.sun@gmail.com> 
#         Paul J. Robinson <pjrobinson@ucla.edu>
#

import numpy
import time
import pyscf
from pyscf import lib
from pyscf.dft.gen_grid import prange


'''
Gaussian cube file format
'''

<<<<<<< HEAD
def density(mol, outfile, dm, nx=60, ny=60, nz=60, moN = -1, fileFormat = "cube"):
    ## PJ added a MO generating functionlity , if moN (mo num) is set to a positive value that MO wil be generated else the whole density will be generated
    ## when plotting MOs the density matrix should actually just be the moCoeffs
    '''
    INPUT: mol--molecule to be visulized
            dm--density matrix in the case of densities and the MO coefficents for Mos
            outfile--the name of the file where a gaussian cube is written
            n(x,y,z) =number of grid points along these vectors
            moN = the MO which is to be visualized (if negative [default] the density is produced)
            fileFormat  = cube or vasp...cube is the default for non-periodic and vasp is the default for periodic (MANUALLY CHANGING IS NOT RECCOMENDED)
    Output: a gaussian cube file or a VASP chgcarlike file (with phase if desired)...both can be opened in VESTA or VMD or many other softwares
    
    Example for generating a single mo:
    >>>cubegen.density(mol, 'h2_mo1.cube', mf.mo_coeff,moN=1)
        generates the first MO from the list of mo_coefficents 
        
    Future additions: specify alpha or beta orbitals, spin density
    --------------------------------------------------------------------------------
    In this section we set the parameters for two cases:
    1-molecule: large, sensible, box generated with the molecule at the center
    2-crystal:  lattice vectors define the positioning
    '''
    #cube is the default if the program doesn't do anything else
    writeFormat = "cube"
    #the format writes a cube by default including in cases where the input is not recognized
    if fileFormat.lower() == "vasp" or fileFormat.lower() =="chgcar":
        writeFormat = "vasp"
    coord = mol.atom_coords()

    isPeriodic = True
    #for PBC, we must use the pbc code for evaluating the integrals lest the pbc conditions be ignored
    try:
        dummyVar = mol.a
    except AttributeError:
        isPeriodic = False
    
    if isPeriodic:
        writeFormat = "vasp"
        from pyscf.pbc.dft import numint, gen_grid
        box = mol.lattice_vectors()
        boxorig = numpy.zeros(3)
    
    if not isPeriodic:
        writeFormat = "cube"
        from pyscf.dft import numint, gen_grid
        box = numpy.diag((numpy.max(coord,axis=0) - numpy.min(coord,axis=0) + 14))
        boxorig = numpy.min(coord,axis=0) + 7

    normVecs = [numpy.divide(bA,numpy.linalg.norm(bA)) for bA in box]
    mags = [numpy.linalg.norm(bA) for bA in box]
    #xs = numpy.outer(numpy.arange(nx),(numpy.divide(box[:,0],nx)))
    #ys = numpy.outer(numpy.arange(ny),(numpy.divide(box[:,1],ny)))
    #zs = numpy.outer(numpy.arange(nz),(numpy.divide(box[:,2],nz)))
    #the mistake i was making is forgetting to normalize before projecting
    xs = numpy.outer(numpy.arange(nx),mags[0]*(numpy.divide(normVecs[0],nx)))
    ys = numpy.outer(numpy.arange(ny),mags[1]*(numpy.divide(normVecs[1],ny)))
    zs = numpy.outer(numpy.arange(nz),mags[2]*(numpy.divide(normVecs[2],nz)))
    coords =  lib.cartesian_prod((numpy.arange(nx),numpy.arange(ny),numpy.arange(nz)))
    coords = numpy.asarray(map(lambda coordX: sum((xs[coordX[0]], ys[coordX[1]], zs[coordX[2]])), coords))
    #coords = [numpy.add(numpy.add(xs[coordX[0]], ys[coordX[1]]), zs[coordX[2]]) for coordX in coords]
    #try with list comprehension if faster
    #coords = map(lambda coordX: numpy.add(numpy.add(xs[coordX[0]], ys[coordX[1]]), zs[coordX[2]]), coords)
    #this coord function is an extension of the 1D version which now allows for arbitrary vectors
    coords = numpy.subtract(numpy.asarray(coords, order='C'),boxorig)
    '''
    In this section we either generate mos (moN > 0) or the density (moN < 0)
    '''
    
    if moN > 0:
        nao = mol.nao_nr()
        ngrids = nx * ny * nz
        blksize = min(200, ngrids)
        rho = numpy.empty(ngrids)
        numAOs = dm.shape[0]
        rhoPlacehold =  numpy.empty(ngrids)
        for ip0, ip1 in prange(0, ngrids, blksize):
            ao = numint.eval_ao(mol, coords[ip0:ip1])
            '''this loop prints a single MO by num...should loop over the density matrix '''
            for i in range(numAOs):
                rho[ip0:ip1] += numpy.multiply(dm[i,moN-1],ao[:,i])
        rho = rho.reshape(nx,ny,nz)

    else:
        nao = mol.nao_nr()
        ngrids = nx * ny * nz
        blksize = min(200, ngrids)
        rho = numpy.empty(ngrids)
        for ip0, ip1 in prange(0, ngrids, blksize):
            ao = numint.eval_ao(mol, coords[ip0:ip1])
            rho[ip0:ip1] = numint.eval_rho(mol, ao, dm)
        rho = rho.reshape(nx,ny,nz)

    '''
    This part just writes the cube file
    '''
    if writeFormat == "cube":
        coord = [numpy.add(coordX,2*boxorig) for coordX in coord ]
        writeCube(mol,rho,nx,ny,nz,xs,ys,zs,boxorig,box,outfile,coord)
    if writeFormat == "vasp":
        writeVasp(mol,rho*numpy.linalg.det(box),nx,ny,nz,xs,ys,zs,boxorig,box,outfile,coord)
    
def writeCube(mol,rho,nx,ny,nz,xs,ys,zs,boxorig,box,outfile,coord):
    with open(outfile, 'w') as f:
        f.write('Cube File: Electron density in real space (e/Bohr^3)\n')
        f.write('PySCF Version: %s  Date: %s\n' % (pyscf.__version__, time.ctime()))
        f.write('%5d' % mol.natm)
        f.write(' %14.8f %14.8f %14.8f\n' % tuple(boxorig.tolist()))
        f.write('%5d %14.8f %14.8f %14.8f\n' % (nx, xs[1,0], xs[1,1], xs[1,2]))
        f.write('%5d %14.8f %14.8f %14.8f\n' % (ny, ys[1,0], ys[1,1], ys[1,2]))
        f.write('%5d %14.8f %14.8f %14.8f\n' % (nz, zs[1,0], zs[1,1], zs[1,2]))
        for ia in range(mol.natm):
            chg = mol.atom_charge(ia)
            f.write('%5d %f' % (chg, chg))
            f.write(' %14.8f %14.8f %14.8f\n' % tuple(coord[ia]))
        fmt = ' %14.8e' * nz + '\n'
        for ix in range(nx):
            for iy in range(ny):
                f.write(fmt % tuple(rho[ix,iy].tolist()))

def writeVasp(mol,rho,nx,ny,nz,xs,ys,zs,boxorig,box,outfile,coord):
    bhToAng =  0.529177249
    boxA = box*bhToAng
    atomList= [mol.atom_pure_symbol(i) for i in range(mol.natm)]
    Axyz = zip(atomList, coord.tolist())
    Axyz.sort(key = lambda x: x[0])
    swappedCoords = [numpy.add(vec[1],boxorig)*bhToAng for vec in Axyz]
    #DirectCoords = map( lambda vecIn: [numpy.dot(numpy.multiply(vecIn,bhToAng),latVec)/(numpy.linalg.norm(latVec)) for latVec in boxA ], swappedCoords)
    #print DirectCoords
    vaspAtomicInfo = vaspCoordSort([xyz[0] for xyz in Axyz ])
    with open(outfile, 'w') as f:
        f.write('VASP file: Electron density in real space (e/Bohr^3)  ')
        f.write('PySCF Version: %s  Date: %s\n' % (pyscf.__version__, time.ctime()))
        f.write('1.0000000000\n')
        f.write('%14.8f %14.8f %14.8f \n' % (boxA[0,0],boxA[0,1],boxA[0,2]))
        f.write('%14.8f %14.8f %14.8f \n' % (boxA[1,0],boxA[1,1],boxA[1,2]))
        f.write('%14.8f %14.8f %14.8f \n' % (boxA[2,0],boxA[2,1],boxA[2,2]))
        [f.write('%5.3s' % (atomN[0])) for atomN in vaspAtomicInfo ]
        f.write('\n')
        [f.write('%5d' % (atomN[1])) for atomN in vaspAtomicInfo ]
        f.write('\n')
        f.write('Cartesian \n')
        for ia in range(mol.natm):
            f.write(' %14.8f %14.8f %14.8f\n' % tuple(swappedCoords[ia]))
        f.write('\n')
        f.write('%6.5s %6.5s %6.5s \n' % (nx,ny,nz))
        fmt = ' %14.8e '
        for iz in range(nx):
            for iy in range(ny):
                f.write('\n')
                for ix in range(nz):
                    f.write(fmt % rho[ix,iy,iz])

#WRITE(IU,FORM) (((C(NX,NY,NZ),NX=1,NGXC),NY=1,NGYZ),NZ=1,NGZC)
#Vasp format fortran loop ^^
def vaspCoordSort(atomName):
    uniqueAtoms = []
    numOfUnique = []
    for anAtom in atomName:
        if anAtom not in uniqueAtoms:
            uniqueAtoms.append(anAtom)
            numOfUnique.append(1)
        else:
            for k, elem in enumerate(uniqueAtoms):
                if elem == anAtom:
                    numOfUnique[k] += 1
                    break
    return [ [a,numOfUnique[i]] for i,a in enumerate(uniqueAtoms)]

=======
def density(mol, outfile, dm, nx=80, ny=80, nz=80):
  from pyscf.tools.m_cube import cube_c
  """Calculates electron density.
    Args:
        mol (Mole): Molecule to calculate the electron density for.
        outfile (str): Name of Cube file to be written.
        dm (ndarray): Density matrix of molecule.
        nx (int): Number of grid point divisions in x direction.
           Note this is function of the molecule's size; a larger molecule
           will have a coarser representation than a smaller one for the
           same value.
        ny (int): Number of grid point divisions in y direction.
        nz (int): Number of grid point divisions in z direction.
  """
  
  cc = cube_c(mol, nx=nx, ny=ny, nz=nz) # Initialize the class cube_c
    
  # Compute density on the .cube grid
  coords = cc.get_coords()
  ngrids = cc.get_ngrids()
  blksize = min(8000, ngrids)
  rho = numpy.empty(ngrids)
  ao = None
  for ip0, ip1 in gen_grid.prange(0, ngrids, blksize):
    ao = numint.eval_ao(mol, coords[ip0:ip1], out=ao)
    rho[ip0:ip1] = numint.eval_rho(mol, ao, dm)
  rho = rho.reshape(cc.nx,cc.ny,cc.nz)
    
  cc.write(rho, outfile, comment='Electron density in real space (e/Bohr^3)')   # Write out density to the .cube file


def mep(mol, outfile, dm, nx=80, ny=80, nz=80):
    from pyscf.tools.m_cube import cube_c
    """Calculates the molecular electrostatic potential (MEP).

    Args:
        mol (Mole): Molecule to calculate the MEP for.
        outfile (str): Name of Cube file to be written.
        dm (str): Density matrix of molecule.
        nx (int): Number of grid point divisions in x direction.
           Note this is function of the molecule's size; a larger molecule
           will have a coarser representation than a smaller one for the
           same value.
        ny (int): Number of grid point divisions in y direction.
        nz (int): Number of grid point divisions in z direction.
    """
    cc = cube_c(mol, nx=nx, ny=ny, nz=nz)

    coords = cc.get_coords()
    
    # Nuclear potential at given points
    Vnuc = 0
    for i in range(mol.natm):
       r = mol.atom_coord(i)
       Z = mol.atom_charge(i)
       rp = r - coords
       Vnuc += Z / numpy.einsum('xi,xi->x', rp, rp)**.5

    # Potential of electron density
    Vele = []
    for p in coords:
        mol.set_rinv_orig_(p)
        Vele.append(numpy.einsum('ij,ij', mol.intor('cint1e_rinv_sph'), dm))

    MEP = Vnuc - Vele     # MEP at each point

    MEP = numpy.asarray(MEP)
    MEP = MEP.reshape(nx,ny,nz)

    cc.write(MEP, outfile, 'Molecular electrostatic potential in real space')     # Write the potential
    
>>>>>>> a7a7ff16
if __name__ == '__main__':
    from pyscf import gto, scf
    from pyscf.tools import cubegen
    mol = gto.M(atom='H 0 0 0; H 0 0 1')
    mol.basis = 'ccPVTZ'
    mf = scf.RHF(mol)
    mf.scf()
    cubegen.density(mol, 'h2.cube', mf.make_rdm1()) #makes total density
    cubegen.density(mol, 'h2_mo1.cube', mf.mo_coeff,moN=1) # makes mo#1 (sigma)
    cubegen.density(mol, 'h2_mo2.cube', mf.mo_coeff,moN=2) # makes mo#2 (sigma*)
<|MERGE_RESOLUTION|>--- conflicted
+++ resolved
@@ -1,269 +1,210 @@
 #!/usr/bin/env python
 #
-# Author: Qiming Sun <osirpt.sun@gmail.com> 
+# Author: Qiming Sun <osirpt.sun@gmail.com>
+#         Peter Koval <koval.peter@gmail.com>
 #         Paul J. Robinson <pjrobinson@ucla.edu>
 #
+
+'''
+Gaussian cube file format
+'''
 
 import numpy
 import time
 import pyscf
 from pyscf import lib
-from pyscf.dft.gen_grid import prange
-
-
-'''
-Gaussian cube file format
-'''
-
-<<<<<<< HEAD
-def density(mol, outfile, dm, nx=60, ny=60, nz=60, moN = -1, fileFormat = "cube"):
-    ## PJ added a MO generating functionlity , if moN (mo num) is set to a positive value that MO wil be generated else the whole density will be generated
-    ## when plotting MOs the density matrix should actually just be the moCoeffs
-    '''
-    INPUT: mol--molecule to be visulized
-            dm--density matrix in the case of densities and the MO coefficents for Mos
-            outfile--the name of the file where a gaussian cube is written
-            n(x,y,z) =number of grid points along these vectors
-            moN = the MO which is to be visualized (if negative [default] the density is produced)
-            fileFormat  = cube or vasp...cube is the default for non-periodic and vasp is the default for periodic (MANUALLY CHANGING IS NOT RECCOMENDED)
-    Output: a gaussian cube file or a VASP chgcarlike file (with phase if desired)...both can be opened in VESTA or VMD or many other softwares
-    
-    Example for generating a single mo:
-    >>>cubegen.density(mol, 'h2_mo1.cube', mf.mo_coeff,moN=1)
-        generates the first MO from the list of mo_coefficents 
-        
-    Future additions: specify alpha or beta orbitals, spin density
-    --------------------------------------------------------------------------------
-    In this section we set the parameters for two cases:
-    1-molecule: large, sensible, box generated with the molecule at the center
-    2-crystal:  lattice vectors define the positioning
-    '''
-    #cube is the default if the program doesn't do anything else
-    writeFormat = "cube"
-    #the format writes a cube by default including in cases where the input is not recognized
-    if fileFormat.lower() == "vasp" or fileFormat.lower() =="chgcar":
-        writeFormat = "vasp"
-    coord = mol.atom_coords()
-
-    isPeriodic = True
-    #for PBC, we must use the pbc code for evaluating the integrals lest the pbc conditions be ignored
-    try:
-        dummyVar = mol.a
-    except AttributeError:
-        isPeriodic = False
-    
-    if isPeriodic:
-        writeFormat = "vasp"
-        from pyscf.pbc.dft import numint, gen_grid
-        box = mol.lattice_vectors()
-        boxorig = numpy.zeros(3)
-    
-    if not isPeriodic:
-        writeFormat = "cube"
-        from pyscf.dft import numint, gen_grid
-        box = numpy.diag((numpy.max(coord,axis=0) - numpy.min(coord,axis=0) + 14))
-        boxorig = numpy.min(coord,axis=0) + 7
-
-    normVecs = [numpy.divide(bA,numpy.linalg.norm(bA)) for bA in box]
-    mags = [numpy.linalg.norm(bA) for bA in box]
-    #xs = numpy.outer(numpy.arange(nx),(numpy.divide(box[:,0],nx)))
-    #ys = numpy.outer(numpy.arange(ny),(numpy.divide(box[:,1],ny)))
-    #zs = numpy.outer(numpy.arange(nz),(numpy.divide(box[:,2],nz)))
-    #the mistake i was making is forgetting to normalize before projecting
-    xs = numpy.outer(numpy.arange(nx),mags[0]*(numpy.divide(normVecs[0],nx)))
-    ys = numpy.outer(numpy.arange(ny),mags[1]*(numpy.divide(normVecs[1],ny)))
-    zs = numpy.outer(numpy.arange(nz),mags[2]*(numpy.divide(normVecs[2],nz)))
-    coords =  lib.cartesian_prod((numpy.arange(nx),numpy.arange(ny),numpy.arange(nz)))
-    coords = numpy.asarray(map(lambda coordX: sum((xs[coordX[0]], ys[coordX[1]], zs[coordX[2]])), coords))
-    #coords = [numpy.add(numpy.add(xs[coordX[0]], ys[coordX[1]]), zs[coordX[2]]) for coordX in coords]
-    #try with list comprehension if faster
-    #coords = map(lambda coordX: numpy.add(numpy.add(xs[coordX[0]], ys[coordX[1]]), zs[coordX[2]]), coords)
-    #this coord function is an extension of the 1D version which now allows for arbitrary vectors
-    coords = numpy.subtract(numpy.asarray(coords, order='C'),boxorig)
-    '''
-    In this section we either generate mos (moN > 0) or the density (moN < 0)
-    '''
-    
-    if moN > 0:
-        nao = mol.nao_nr()
-        ngrids = nx * ny * nz
-        blksize = min(200, ngrids)
-        rho = numpy.empty(ngrids)
-        numAOs = dm.shape[0]
-        rhoPlacehold =  numpy.empty(ngrids)
-        for ip0, ip1 in prange(0, ngrids, blksize):
-            ao = numint.eval_ao(mol, coords[ip0:ip1])
-            '''this loop prints a single MO by num...should loop over the density matrix '''
-            for i in range(numAOs):
-                rho[ip0:ip1] += numpy.multiply(dm[i,moN-1],ao[:,i])
-        rho = rho.reshape(nx,ny,nz)
-
-    else:
-        nao = mol.nao_nr()
-        ngrids = nx * ny * nz
-        blksize = min(200, ngrids)
-        rho = numpy.empty(ngrids)
-        for ip0, ip1 in prange(0, ngrids, blksize):
-            ao = numint.eval_ao(mol, coords[ip0:ip1])
-            rho[ip0:ip1] = numint.eval_rho(mol, ao, dm)
-        rho = rho.reshape(nx,ny,nz)
-
-    '''
-    This part just writes the cube file
-    '''
-    if writeFormat == "cube":
-        coord = [numpy.add(coordX,2*boxorig) for coordX in coord ]
-        writeCube(mol,rho,nx,ny,nz,xs,ys,zs,boxorig,box,outfile,coord)
-    if writeFormat == "vasp":
-        writeVasp(mol,rho*numpy.linalg.det(box),nx,ny,nz,xs,ys,zs,boxorig,box,outfile,coord)
-    
-def writeCube(mol,rho,nx,ny,nz,xs,ys,zs,boxorig,box,outfile,coord):
-    with open(outfile, 'w') as f:
-        f.write('Cube File: Electron density in real space (e/Bohr^3)\n')
-        f.write('PySCF Version: %s  Date: %s\n' % (pyscf.__version__, time.ctime()))
-        f.write('%5d' % mol.natm)
-        f.write(' %14.8f %14.8f %14.8f\n' % tuple(boxorig.tolist()))
-        f.write('%5d %14.8f %14.8f %14.8f\n' % (nx, xs[1,0], xs[1,1], xs[1,2]))
-        f.write('%5d %14.8f %14.8f %14.8f\n' % (ny, ys[1,0], ys[1,1], ys[1,2]))
-        f.write('%5d %14.8f %14.8f %14.8f\n' % (nz, zs[1,0], zs[1,1], zs[1,2]))
-        for ia in range(mol.natm):
-            chg = mol.atom_charge(ia)
-            f.write('%5d %f' % (chg, chg))
-            f.write(' %14.8f %14.8f %14.8f\n' % tuple(coord[ia]))
-        fmt = ' %14.8e' * nz + '\n'
-        for ix in range(nx):
-            for iy in range(ny):
-                f.write(fmt % tuple(rho[ix,iy].tolist()))
-
-def writeVasp(mol,rho,nx,ny,nz,xs,ys,zs,boxorig,box,outfile,coord):
-    bhToAng =  0.529177249
-    boxA = box*bhToAng
-    atomList= [mol.atom_pure_symbol(i) for i in range(mol.natm)]
-    Axyz = zip(atomList, coord.tolist())
-    Axyz.sort(key = lambda x: x[0])
-    swappedCoords = [numpy.add(vec[1],boxorig)*bhToAng for vec in Axyz]
-    #DirectCoords = map( lambda vecIn: [numpy.dot(numpy.multiply(vecIn,bhToAng),latVec)/(numpy.linalg.norm(latVec)) for latVec in boxA ], swappedCoords)
-    #print DirectCoords
-    vaspAtomicInfo = vaspCoordSort([xyz[0] for xyz in Axyz ])
-    with open(outfile, 'w') as f:
-        f.write('VASP file: Electron density in real space (e/Bohr^3)  ')
-        f.write('PySCF Version: %s  Date: %s\n' % (pyscf.__version__, time.ctime()))
-        f.write('1.0000000000\n')
-        f.write('%14.8f %14.8f %14.8f \n' % (boxA[0,0],boxA[0,1],boxA[0,2]))
-        f.write('%14.8f %14.8f %14.8f \n' % (boxA[1,0],boxA[1,1],boxA[1,2]))
-        f.write('%14.8f %14.8f %14.8f \n' % (boxA[2,0],boxA[2,1],boxA[2,2]))
-        [f.write('%5.3s' % (atomN[0])) for atomN in vaspAtomicInfo ]
-        f.write('\n')
-        [f.write('%5d' % (atomN[1])) for atomN in vaspAtomicInfo ]
-        f.write('\n')
-        f.write('Cartesian \n')
-        for ia in range(mol.natm):
-            f.write(' %14.8f %14.8f %14.8f\n' % tuple(swappedCoords[ia]))
-        f.write('\n')
-        f.write('%6.5s %6.5s %6.5s \n' % (nx,ny,nz))
-        fmt = ' %14.8e '
-        for iz in range(nx):
-            for iy in range(ny):
-                f.write('\n')
-                for ix in range(nz):
-                    f.write(fmt % rho[ix,iy,iz])
-
-#WRITE(IU,FORM) (((C(NX,NY,NZ),NX=1,NGXC),NY=1,NGYZ),NZ=1,NGZC)
-#Vasp format fortran loop ^^
-def vaspCoordSort(atomName):
-    uniqueAtoms = []
-    numOfUnique = []
-    for anAtom in atomName:
-        if anAtom not in uniqueAtoms:
-            uniqueAtoms.append(anAtom)
-            numOfUnique.append(1)
-        else:
-            for k, elem in enumerate(uniqueAtoms):
-                if elem == anAtom:
-                    numOfUnique[k] += 1
-                    break
-    return [ [a,numOfUnique[i]] for i,a in enumerate(uniqueAtoms)]
-
-=======
+from pyscf.dft import numint
+
+
 def density(mol, outfile, dm, nx=80, ny=80, nz=80):
-  from pyscf.tools.m_cube import cube_c
-  """Calculates electron density.
+    """Calculates electron density and write out in cube format.
+
     Args:
-        mol (Mole): Molecule to calculate the electron density for.
-        outfile (str): Name of Cube file to be written.
-        dm (ndarray): Density matrix of molecule.
-        nx (int): Number of grid point divisions in x direction.
-           Note this is function of the molecule's size; a larger molecule
-           will have a coarser representation than a smaller one for the
-           same value.
-        ny (int): Number of grid point divisions in y direction.
-        nz (int): Number of grid point divisions in z direction.
-  """
-  
-  cc = cube_c(mol, nx=nx, ny=ny, nz=nz) # Initialize the class cube_c
-    
-  # Compute density on the .cube grid
-  coords = cc.get_coords()
-  ngrids = cc.get_ngrids()
-  blksize = min(8000, ngrids)
-  rho = numpy.empty(ngrids)
-  ao = None
-  for ip0, ip1 in gen_grid.prange(0, ngrids, blksize):
-    ao = numint.eval_ao(mol, coords[ip0:ip1], out=ao)
-    rho[ip0:ip1] = numint.eval_rho(mol, ao, dm)
-  rho = rho.reshape(cc.nx,cc.ny,cc.nz)
-    
-  cc.write(rho, outfile, comment='Electron density in real space (e/Bohr^3)')   # Write out density to the .cube file
+        mol : Mole
+            Molecule to calculate the electron density for.
+        outfile : str
+            Name of Cube file to be written.
+        dm : ndarray
+            Density matrix of molecule.
+
+    Kwargs:
+        nx : int
+            Number of grid point divisions in x direction.
+            Note this is function of the molecule's size; a larger molecule
+            will have a coarser representation than a smaller one for the
+            same value.
+        ny : int
+            Number of grid point divisions in y direction.
+        nz : int
+            Number of grid point divisions in z direction.
+    """
+
+    cc = Cube(mol, nx=nx, ny=ny, nz=nz)
+
+    # Compute density on the .cube grid
+    coords = cc.get_coords()
+    ngrids = cc.get_ngrids()
+    blksize = min(8000, ngrids)
+    rho = numpy.empty(ngrids)
+    for ip0, ip1 in lib.prange(0, ngrids, blksize):
+        ao = numint.eval_ao(mol, coords[ip0:ip1])
+        rho[ip0:ip1] = numint.eval_rho(mol, ao, dm)
+    rho = rho.reshape(cc.nx,cc.ny,cc.nz)
+
+    # Write out density to the .cube file
+    cc.write(rho, outfile, comment='Electron density in real space (e/Bohr^3)')
+
+def orbital(mol, outfile, coeff, nx=80, ny=80, nz=80):
+    """Calculate orbital value on real space grid and write out in cube format.
+
+    Args:
+        mol : Mole
+            Molecule to calculate the electron density for.
+        outfile : str
+            Name of Cube file to be written.
+        coeff : 1D array
+            coeff coefficient.
+
+    Kwargs:
+        nx : int
+            Number of grid point divisions in x direction.
+            Note this is function of the molecule's size; a larger molecule
+            will have a coarser representation than a smaller one for the
+            same value.
+        ny : int
+            Number of grid point divisions in y direction.
+        nz : int
+            Number of grid point divisions in z direction.
+    """
+    cc = Cube(mol, nx=nx, ny=ny, nz=nz)
+
+    # Compute density on the .cube grid
+    coords = cc.get_coords()
+    ngrids = cc.get_ngrids()
+    blksize = min(8000, ngrids)
+    orb_on_grid = numpy.empty(ngrids)
+    for ip0, ip1 in lib.prange(0, ngrids, blksize):
+        ao = numint.eval_ao(mol, coords[ip0:ip1])
+        orb_on_grid[ip0:ip1] = numpy.dot(ao, coeff)
+    orb_on_grid = orb_on_grid.reshape(cc.nx,cc.ny,cc.nz)
+
+    # Write out orbital to the .cube file
+    cc.write(orb_on_grid, outfile, comment='Orbital value in real space (1/Bohr^3)')
 
 
 def mep(mol, outfile, dm, nx=80, ny=80, nz=80):
-    from pyscf.tools.m_cube import cube_c
-    """Calculates the molecular electrostatic potential (MEP).
+    """Calculates the molecular electrostatic potential (MEP) and write out in
+    cube format.
 
     Args:
-        mol (Mole): Molecule to calculate the MEP for.
-        outfile (str): Name of Cube file to be written.
-        dm (str): Density matrix of molecule.
-        nx (int): Number of grid point divisions in x direction.
-           Note this is function of the molecule's size; a larger molecule
-           will have a coarser representation than a smaller one for the
-           same value.
-        ny (int): Number of grid point divisions in y direction.
-        nz (int): Number of grid point divisions in z direction.
+        mol : Mole
+            Molecule to calculate the electron density for.
+        outfile : str
+            Name of Cube file to be written.
+        dm : ndarray
+            Density matrix of molecule.
+
+    Kwargs:
+        nx : int
+            Number of grid point divisions in x direction.
+            Note this is function of the molecule's size; a larger molecule
+            will have a coarser representation than a smaller one for the
+            same value.
+        ny : int
+            Number of grid point divisions in y direction.
+        nz : int
+            Number of grid point divisions in z direction.
     """
-    cc = cube_c(mol, nx=nx, ny=ny, nz=nz)
+    cc = Cube(mol, nx=nx, ny=ny, nz=nz)
 
     coords = cc.get_coords()
-    
+
     # Nuclear potential at given points
     Vnuc = 0
     for i in range(mol.natm):
-       r = mol.atom_coord(i)
-       Z = mol.atom_charge(i)
-       rp = r - coords
-       Vnuc += Z / numpy.einsum('xi,xi->x', rp, rp)**.5
+        r = mol.atom_coord(i)
+        Z = mol.atom_charge(i)
+        rp = r - coords
+        Vnuc += Z / numpy.einsum('xi,xi->x', rp, rp)**.5
 
     # Potential of electron density
     Vele = []
     for p in coords:
         mol.set_rinv_orig_(p)
-        Vele.append(numpy.einsum('ij,ij', mol.intor('cint1e_rinv_sph'), dm))
+        Vele.append(numpy.einsum('ij,ij', mol.intor('int1e_rinv'), dm))
 
     MEP = Vnuc - Vele     # MEP at each point
 
     MEP = numpy.asarray(MEP)
     MEP = MEP.reshape(nx,ny,nz)
 
-    cc.write(MEP, outfile, 'Molecular electrostatic potential in real space')     # Write the potential
-    
->>>>>>> a7a7ff16
+    # Write the potential
+    cc.write(MEP, outfile, 'Molecular electrostatic potential in real space')
+
+
+class Cube():
+    '''  Read-write of the Gaussian CUBE files  '''
+    def __init__(self, mol, nx=80, ny=80, nz=80):
+        self.nx = nx
+        self.ny = ny
+        self.nz = nz
+        self.mol = mol
+        coord = mol.atom_coords()
+        self.box = numpy.max(coord,axis=0) - numpy.min(coord,axis=0) + 6.0
+        self.boxorig = numpy.min(coord,axis=0) - 3.0
+        self.xs = numpy.arange(nx) * (self.box[0]/nx)
+        self.ys = numpy.arange(ny) * (self.box[1]/ny)
+        self.zs = numpy.arange(nz) * (self.box[2]/nz)
+
+    def get_coords(self) :
+        """  Result: set of coordinates to compute a field which is to be stored
+        in the file.
+        """
+        coords = lib.cartesian_prod([self.xs,self.ys,self.zs])
+        coords = numpy.asarray(coords, order='C') - (-self.boxorig)
+        return coords
+
+    def get_ngrids(self):
+        return self.nx * self.ny * self.nz
+
+    def get_volume_element(self):
+        return (self.xs[1]-self.xs[0])*(self.ys[1]-self.ys[0])*(self.zs[1]-self.zs[0])
+
+    def write(self, field, fname, comment=None):
+        """  Result: .cube file with the field in the file fname.  """
+        assert(field.ndim == 3)
+        assert(field.shape == (self.nx, self.ny, self.nz))
+        if comment is None:
+            comment = 'Generic field? Supply the optional argument "comment" to define this line'
+
+        mol = self.mol
+        coord = mol.atom_coords()
+        with open(fname, 'w') as f:
+            f.write(comment+'\n')
+            f.write('PySCF Version: %s  Date: %s\n' % (pyscf.__version__, time.ctime()))
+            f.write('%5d' % mol.natm)
+            f.write('%12.6f%12.6f%12.6f\n' % tuple(self.boxorig.tolist()))
+            f.write('%5d%12.6f%12.6f%12.6f\n' % (self.nx, self.xs[1], 0, 0))
+            f.write('%5d%12.6f%12.6f%12.6f\n' % (self.ny, 0, self.ys[1], 0))
+            f.write('%5d%12.6f%12.6f%12.6f\n' % (self.nz, 0, 0, self.zs[1]))
+            for ia in range(mol.natm):
+                chg = mol.atom_charge(ia)
+                f.write('%5d%12.6f'% (chg, chg))
+                f.write('%12.6f%12.6f%12.6f\n' % tuple(coord[ia]))
+
+            for ix in range(self.nx):
+                for iy in range(self.ny):
+                    for iz0, iz1 in lib.prange(0, self.nz, 6):
+                        fmt = '%13.5E' * (iz1-iz0) + '\n'
+                        f.write(fmt % tuple(field[ix,iy,iz0:iz1].tolist()))
+
 if __name__ == '__main__':
     from pyscf import gto, scf
     from pyscf.tools import cubegen
-    mol = gto.M(atom='H 0 0 0; H 0 0 1')
-    mol.basis = 'ccPVTZ'
-    mf = scf.RHF(mol)
-    mf.scf()
-    cubegen.density(mol, 'h2.cube', mf.make_rdm1()) #makes total density
-    cubegen.density(mol, 'h2_mo1.cube', mf.mo_coeff,moN=1) # makes mo#1 (sigma)
-    cubegen.density(mol, 'h2_mo2.cube', mf.mo_coeff,moN=2) # makes mo#2 (sigma*)
+    mol = gto.M(atom='''O 0.00000000,  0.000000,  0.000000
+                H 0.761561, 0.478993, 0.00000000
+                H -0.761561, 0.478993, 0.00000000''', basis='6-31g*')
+    mf = scf.RHF(mol).run()
+    cubegen.density(mol, 'h2o_den.cube', mf.make_rdm1()) #makes total density
+    cubegen.mep(mol, 'h2o_pot.cube', mf.make_rdm1())
+    cubegen.orbital(mol, 'h2o_mo1.cube', mf.mo_coeff[:,0])
