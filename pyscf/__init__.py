'''
*****************************************************
PySCF Python-based simulations of chemistry framework
*****************************************************

How to use
----------
There are two ways to access the documentation: the docstrings come with
the code, and an online program reference, available from
http://www.sunqm.net/pyscf/index.html

We recommend the enhanced Python interpreter `IPython <http://ipython.org>`_
and the web-based Python IDE `Ipython notebook <http://ipython.org/notebook.html>`_
to try out the package::

    >>> from pyscf import gto, scf
    >>> mol = gto.M(atom='H 0 0 0; H 0 0 1.2', basis='cc-pvdz')
    >>> mol.apply(scf.RHF).run()
    converged SCF energy = -1.06111199785749
    -1.06111199786


Pure function and Class
-----------------------
Class are designed to hold only the final results and the control parameters
such as maximum number of iterations, convergence threshold, etc.
The intermediate status are not saved in the class.  If the .kernel() function
is finished without any errors,  the solution will be saved in the class (see
documentation).

Most useful functions are implemented at module level, and can be accessed in
both class and module,  e.g.  ``scf.hf.get_jk(mol, dm)`` and
``SCF(mol).get_jk(mol, dm)`` have the same functionality.  As a result, most
functions and class are **pure**, i.e. no status are saved, and the argument
are not changed inplace.  Exceptions (destructive functions and methods) are
suffixed with underscore in the function name,  eg  ``mcscf.state_average_(mc)``
changes the attribute of its argument ``mc``


Stream functions
----------------
For most methods, there are three stream functions to pipe computing stream:

1 ``.set`` function to update object attributes, eg
``mf = scf.RHF(mol).set(conv_tol=1e-5)`` is identical to proceed in two steps
``mf = scf.RHF(mol); mf.conv_tol=1e-5``

2 ``.run`` function to execute the kernel function (the function arguments
are passed to kernel function).  If keyword arguments is given, it will first
call ``.set`` function to update object attributes then execute the kernel
function.  Eg
``mf = scf.RHF(mol).run(dm_init, conv_tol=1e-5)`` is identical to three steps
``mf = scf.RHF(mol); mf.conv_tol=1e-5; mf.kernel(dm_init)``

3 ``.apply`` function to apply the given function/class to the current object
(function arguments and keyword arguments are passed to the given function).
Eg
``mol.apply(scf.RHF).run().apply(mcscf.CASSCF, 6, 4, frozen=4)`` is identical to
``mf = scf.RHF(mol); mf.kernel(); mcscf.CASSCF(mf, 6, 4, frozen=4)``

'''

__version__ = '1.4.2'

import os
import sys
from distutils.version import LooseVersion
import numpy
if LooseVersion(numpy.__version__) <= LooseVersion('1.8.0'):
    raise SystemError("You're using an old version of Numpy (%s). "
                      "It is recommended to upgrad numpy to 1.8.0 or newer. \n"
                      "You still can use all features of PySCF with the old numpy by removing this warning msg. "
                      "Some modules (DFT, CC, MRPT) might be affected because of the bug in old numpy." %
                      numpy.__version__)
import h5py
if h5py.version.version[:4] == '2.2.':
    sys.stderr.write('h5py-%s is found in your environment. '
                     'h5py-%s has bug in threading mode.\n'
<<<<<<< HEAD
                     'Async-IO is disabled.\n' %
                     h5py.__version__, h5py.__version__)
=======
                     'Async-IO is disabled.\n' % ((h5py.version.version,)*2))
from pyscf import gto
>>>>>>> adb9c6b6
from pyscf import lib
from pyscf import gto
from pyscf import scf
from pyscf import ao2mo

#__path__.append(os.path.join(os.path.dirname(__file__), 'future'))
__path__.append(os.path.join(os.path.dirname(__file__), 'tools'))

DEBUG = False

del(os, sys, LooseVersion, numpy, h5py)<|MERGE_RESOLUTION|>--- conflicted
+++ resolved
@@ -76,13 +76,7 @@
 if h5py.version.version[:4] == '2.2.':
     sys.stderr.write('h5py-%s is found in your environment. '
                      'h5py-%s has bug in threading mode.\n'
-<<<<<<< HEAD
-                     'Async-IO is disabled.\n' %
-                     h5py.__version__, h5py.__version__)
-=======
                      'Async-IO is disabled.\n' % ((h5py.version.version,)*2))
-from pyscf import gto
->>>>>>> adb9c6b6
 from pyscf import lib
 from pyscf import gto
 from pyscf import scf
